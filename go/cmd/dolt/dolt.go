// Copyright 2019 Dolthub, Inc.
//
// Licensed under the Apache License, Version 2.0 (the "License");
// you may not use this file except in compliance with the License.
// You may obtain a copy of the License at
//
//     http://www.apache.org/licenses/LICENSE-2.0
//
// Unless required by applicable law or agreed to in writing, software
// distributed under the License is distributed on an "AS IS" BASIS,
// WITHOUT WARRANTIES OR CONDITIONS OF ANY KIND, either express or implied.
// See the License for the specific language governing permissions and
// limitations under the License.

package main

import (
	"context"
	crand "crypto/rand"
	"encoding/binary"
	"fmt"
	"math/rand"
	"net/http"
	_ "net/http/pprof"
	"os"
	"os/exec"
	"strconv"
	"time"

	"github.com/dolthub/go-mysql-server/sql"
	"github.com/fatih/color"
	"github.com/pkg/profile"
	"github.com/tidwall/gjson"
	"go.opentelemetry.io/otel"
	"go.opentelemetry.io/otel/exporters/jaeger"
	"go.opentelemetry.io/otel/sdk/resource"
	tracesdk "go.opentelemetry.io/otel/sdk/trace"
	semconv "go.opentelemetry.io/otel/semconv/v1.10.0"

	"github.com/dolthub/dolt/go/cmd/dolt/cli"
	"github.com/dolthub/dolt/go/cmd/dolt/commands"
	"github.com/dolthub/dolt/go/cmd/dolt/commands/admin"
	"github.com/dolthub/dolt/go/cmd/dolt/commands/cnfcmds"
	"github.com/dolthub/dolt/go/cmd/dolt/commands/credcmds"
	"github.com/dolthub/dolt/go/cmd/dolt/commands/cvcmds"
	"github.com/dolthub/dolt/go/cmd/dolt/commands/docscmds"
	"github.com/dolthub/dolt/go/cmd/dolt/commands/indexcmds"
	"github.com/dolthub/dolt/go/cmd/dolt/commands/schcmds"
	"github.com/dolthub/dolt/go/cmd/dolt/commands/sqlserver"
	"github.com/dolthub/dolt/go/cmd/dolt/commands/stashcmds"
	"github.com/dolthub/dolt/go/cmd/dolt/commands/tblcmds"
	"github.com/dolthub/dolt/go/libraries/doltcore/dbfactory"
	"github.com/dolthub/dolt/go/libraries/doltcore/doltdb"
	"github.com/dolthub/dolt/go/libraries/doltcore/env"
	"github.com/dolthub/dolt/go/libraries/doltcore/sqle/dfunctions"
	"github.com/dolthub/dolt/go/libraries/doltcore/sqle/dsess"
	"github.com/dolthub/dolt/go/libraries/events"
	"github.com/dolthub/dolt/go/libraries/utils/argparser"
	"github.com/dolthub/dolt/go/libraries/utils/config"
	"github.com/dolthub/dolt/go/libraries/utils/filesys"
	"github.com/dolthub/dolt/go/store/nbs"
	"github.com/dolthub/dolt/go/store/util/tempfiles"
)

const (
	Version = "1.13.0"
)

var dumpDocsCommand = &commands.DumpDocsCmd{}
var dumpZshCommand = &commands.GenZshCompCmd{}

var doltSubCommands = []cli.Command{
	commands.InitCmd{},
	commands.StatusCmd{},
	commands.AddCmd{},
	commands.DiffCmd{},
	commands.ResetCmd{},
	commands.CleanCmd{},
	commands.CommitCmd{},
	commands.SqlCmd{VersionStr: Version},
	admin.Commands,
	sqlserver.SqlServerCmd{VersionStr: Version},
	sqlserver.SqlClientCmd{VersionStr: Version},
	commands.LogCmd{},
	commands.ShowCmd{},
	commands.BranchCmd{},
	commands.CheckoutCmd{},
	commands.MergeCmd{},
	cnfcmds.Commands,
	commands.CherryPickCmd{},
	commands.RevertCmd{},
	commands.CloneCmd{},
	commands.FetchCmd{},
	commands.PullCmd{},
	commands.PushCmd{},
	commands.ConfigCmd{},
	commands.RemoteCmd{},
	commands.BackupCmd{},
	commands.LoginCmd{},
	credcmds.Commands,
	commands.LsCmd{},
	schcmds.Commands,
	tblcmds.Commands,
	commands.TagCmd{},
	commands.BlameCmd{},
	cvcmds.Commands,
	commands.SendMetricsCmd{},
	commands.MigrateCmd{},
	indexcmds.Commands,
	commands.ReadTablesCmd{},
	commands.GarbageCollectionCmd{},
	commands.FilterBranchCmd{},
	commands.MergeBaseCmd{},
	commands.RootsCmd{},
	commands.VersionCmd{VersionStr: Version},
	commands.DumpCmd{},
	commands.InspectCmd{},
	dumpDocsCommand,
	dumpZshCommand,
	docscmds.Commands,
	stashcmds.StashCommands,
	&commands.Assist{},
	commands.ProfileCmd{},
}

var commandsWithoutCliCtx = []cli.Command{
	admin.Commands,
	sqlserver.SqlServerCmd{VersionStr: Version},
	sqlserver.SqlClientCmd{VersionStr: Version},
	commands.LogCmd{},
	commands.CloneCmd{},
	commands.FetchCmd{},
	commands.PushCmd{},
	commands.RemoteCmd{},
	commands.BackupCmd{},
	commands.LoginCmd{},
	credcmds.Commands,
	commands.LsCmd{},
	schcmds.Commands,
	cvcmds.Commands,
	commands.SendMetricsCmd{},
	commands.MigrateCmd{},
	indexcmds.Commands,
	commands.ReadTablesCmd{},
	commands.GarbageCollectionCmd{},
	commands.FilterBranchCmd{},
	commands.MergeBaseCmd{},
	commands.RootsCmd{},
	commands.VersionCmd{VersionStr: Version},
	commands.DumpCmd{},
	commands.InspectCmd{},
	dumpDocsCommand,
	dumpZshCommand,
	docscmds.Commands,
	&commands.Assist{},
	commands.ProfileCmd{},
}

var commandsWithoutGlobalArgSupport = []cli.Command{
	commands.InitCmd{},
	commands.CloneCmd{},
	docscmds.Commands,
	commands.MigrateCmd{},
	commands.ReadTablesCmd{},
	commands.LoginCmd{},
	credcmds.Commands,
	sqlserver.SqlServerCmd{VersionStr: Version},
	sqlserver.SqlClientCmd{VersionStr: Version},
	commands.VersionCmd{VersionStr: Version},
	commands.ConfigCmd{},
}

func initCliContext(commandName string) bool {
	for _, command := range commandsWithoutCliCtx {
		if command.Name() == commandName {
			return false
		}
	}
	return true
}

func supportsGlobalArgs(commandName string) bool {
	for _, command := range commandsWithoutGlobalArgSupport {
		if command.Name() == commandName {
			return false
		}
	}
	return true
}

var doltCommand = cli.NewSubCommandHandler("dolt", "it's git for data", doltSubCommands)
var globalArgParser = cli.CreateGlobalArgParser("dolt")
var globalDocs = cli.CommandDocsForCommandString("dolt", doc, globalArgParser)

var globalSpecialMsg = `
Dolt subcommands are in transition to using the flags listed below as global flags.
Not all subcommands use these flags. If your command accepts these flags without error, then they are supported.
`

func init() {
	dumpDocsCommand.DoltCommand = doltCommand
	dumpDocsCommand.GlobalDocs = globalDocs
	dumpDocsCommand.GlobalSpecialMsg = globalSpecialMsg
	dumpZshCommand.DoltCommand = doltCommand
	dfunctions.VersionString = Version
}

const pprofServerFlag = "--pprof-server"
const chdirFlag = "--chdir"
const jaegerFlag = "--jaeger"
const profFlag = "--prof"
const csMetricsFlag = "--csmetrics"
const stdInFlag = "--stdin"
const stdOutFlag = "--stdout"
const stdErrFlag = "--stderr"
const stdOutAndErrFlag = "--out-and-err"
const ignoreLocksFlag = "--ignore-lock-file"
const verboseEngineSetupFlag = "--verbose-engine-setup"

const cpuProf = "cpu"
const memProf = "mem"
const blockingProf = "blocking"
const traceProf = "trace"

const featureVersionFlag = "--feature-version"

func main() {
	os.Exit(runMain())
}

func runMain() int {
	args := os.Args[1:]

	start := time.Now()

	if len(args) == 0 {
		doltCommand.PrintUsage("dolt")
		return 1
	}

	if os.Getenv("DOLT_VERBOSE_ASSERT_TABLE_FILES_CLOSED") == "" {
		nbs.TableIndexGCFinalizerWithStackTrace = false
	}

	csMetrics := false
	ignoreLockFile := false
	verboseEngineSetup := false
	if len(args) > 0 {
		var doneDebugFlags bool
		for !doneDebugFlags && len(args) > 0 {
			switch args[0] {
			case profFlag:
				switch args[1] {
				case cpuProf:
					cli.Println("cpu profiling enabled.")
					defer profile.Start(profile.CPUProfile, profile.NoShutdownHook).Stop()
				case memProf:
					cli.Println("mem profiling enabled.")
					defer profile.Start(profile.MemProfile, profile.NoShutdownHook).Stop()
				case blockingProf:
					cli.Println("block profiling enabled")
					defer profile.Start(profile.BlockProfile, profile.NoShutdownHook).Stop()
				case traceProf:
					cli.Println("trace profiling enabled")
					defer profile.Start(profile.TraceProfile, profile.NoShutdownHook).Stop()
				default:
					panic("Unexpected prof flag: " + args[1])
				}
				args = args[2:]

			case pprofServerFlag:
				// serve the pprof endpoints setup in the init function run when "net/http/pprof" is imported
				go func() {
					cyanStar := color.CyanString("*")
					cli.Println(cyanStar, "Starting pprof server on port 6060.")
					cli.Println(cyanStar, "Go to", color.CyanString("http://localhost:6060/debug/pprof"), "in a browser to see supported endpoints.")
					cli.Println(cyanStar)
					cli.Println(cyanStar, "Known endpoints are:")
					cli.Println(cyanStar, "  /allocs: A sampling of all past memory allocations")
					cli.Println(cyanStar, "  /block: Stack traces that led to blocking on synchronization primitives")
					cli.Println(cyanStar, "  /cmdline: The command line invocation of the current program")
					cli.Println(cyanStar, "  /goroutine: Stack traces of all current goroutines")
					cli.Println(cyanStar, "  /heap: A sampling of memory allocations of live objects. You can specify the gc GET parameter to run GC before taking the heap sample.")
					cli.Println(cyanStar, "  /mutex: Stack traces of holders of contended mutexes")
					cli.Println(cyanStar, "  /profile: CPU profile. You can specify the duration in the seconds GET parameter. After you get the profile file, use the go tool pprof command to investigate the profile.")
					cli.Println(cyanStar, "  /threadcreate: Stack traces that led to the creation of new OS threads")
					cli.Println(cyanStar, "  /trace: A trace of execution of the current program. You can specify the duration in the seconds GET parameter. After you get the trace file, use the go tool trace command to investigate the trace.")
					cli.Println()

					err := http.ListenAndServe("0.0.0.0:6060", nil)

					if err != nil {
						cli.Println(color.YellowString("pprof server exited with error: %v", err))
					}
				}()
				args = args[1:]

			// Enable a global jaeger tracer for this run of Dolt,
			// emitting traces to a collector running at
			// localhost:14268. To visualize these traces, run:
			// docker run -d --name jaeger \
			//    -e COLLECTOR_ZIPKIN_HTTP_PORT=9411 \
			//    -p 5775:5775/udp \
			//    -p 6831:6831/udp \
			//    -p 6832:6832/udp \
			//    -p 5778:5778 \
			//    -p 16686:16686 \
			//    -p 14268:14268 \
			//    -p 14250:14250 \
			//    -p 9411:9411 \
			//    jaegertracing/all-in-one:1.21
			// and browse to http://localhost:16686
			case jaegerFlag:
				cli.Println("running with jaeger tracing reporting to localhost")
				exp, err := jaeger.New(jaeger.WithCollectorEndpoint(jaeger.WithEndpoint("http://localhost:14268/api/traces")))
				if err != nil {
					cli.Println(color.YellowString("could not create jaeger collector: %v", err))
				} else {
					tp := tracesdk.NewTracerProvider(
						tracesdk.WithBatcher(exp),
						tracesdk.WithResource(resource.NewWithAttributes(
							semconv.SchemaURL,
							semconv.ServiceNameKey.String("dolt"),
						)),
					)
					otel.SetTracerProvider(tp)
					defer tp.Shutdown(context.Background())
					args = args[1:]
				}
			// Currently goland doesn't support running with a different working directory when using go modules.
			// This is a hack that allows a different working directory to be set after the application starts using
			// chdir=<DIR>.  The syntax is not flexible and must match exactly this.
			case chdirFlag:
				err := os.Chdir(args[1])

				if err != nil {
					panic(err)
				}

				args = args[2:]

			case stdInFlag:
				stdInFile := args[1]
				cli.Println("Using file contents as stdin:", stdInFile)

				f, err := os.Open(stdInFile)
				if err != nil {
					cli.PrintErrln("Failed to open", stdInFile, err.Error())
					return 1
				}

				os.Stdin = f
				args = args[2:]

			case stdOutFlag, stdErrFlag, stdOutAndErrFlag:
				filename := args[1]

				f, err := os.OpenFile(filename, os.O_APPEND|os.O_WRONLY|os.O_CREATE, os.ModePerm)
				if err != nil {
					cli.PrintErrln("Failed to open", filename, "for writing:", err.Error())
					return 1
				}

				switch args[0] {
				case stdOutFlag:
					cli.Println("Stdout being written to", filename)
					cli.CliOut = f
				case stdErrFlag:
					cli.Println("Stderr being written to", filename)
					cli.CliErr = f
				case stdOutAndErrFlag:
					cli.Println("Stdout and Stderr being written to", filename)
					cli.CliOut = f
					cli.CliErr = f
				}

				color.NoColor = true
				args = args[2:]

			case csMetricsFlag:
				csMetrics = true
				args = args[1:]

			case ignoreLocksFlag:
				ignoreLockFile = true
				args = args[1:]

			case featureVersionFlag:
				var err error
				if len(args) == 0 {
					err = fmt.Errorf("missing argument for the --feature-version flag")
				} else {
					if featureVersion, err := strconv.Atoi(args[1]); err == nil {
						doltdb.DoltFeatureVersion = doltdb.FeatureVersion(featureVersion)
					}
				}
				if err != nil {
					cli.PrintErrln(err.Error())
					return 1
				}

				args = args[2:]

			case verboseEngineSetupFlag:
				verboseEngineSetup = true
				args = args[1:]
			default:
				doneDebugFlags = true
			}
		}
	}

	seedGlobalRand()

	restoreIO := cli.InitIO()
	defer restoreIO()

	warnIfMaxFilesTooLow()

	ctx := context.Background()
	if ok, exit := interceptSendMetrics(ctx, args); ok {
		return exit
	}

	_, usage := cli.HelpAndUsagePrinters(globalDocs)

	var fs filesys.Filesys
	fs = filesys.LocalFS
	dEnv := env.Load(ctx, env.GetCurrentUserHomeDir, fs, doltdb.LocalDirDoltDB, Version)
	dEnv.IgnoreLockFile = ignoreLockFile

	root, err := env.GetCurrentUserHomeDir()
	if err != nil {
		cli.PrintErrln(color.RedString("Failed to load the HOME directory: %v", err))
		return 1
	}

	globalConfig, ok := dEnv.Config.GetConfig(env.GlobalConfig)
	if !ok {
		cli.PrintErrln(color.RedString("Failed to get global config"))
		return 1
	}

	apr, remainingArgs, subcommandName, err := parseGlobalArgsAndSubCommandName(globalConfig, args)
	if err == argparser.ErrHelp {
		doltCommand.PrintUsage("dolt")
		cli.Println(globalSpecialMsg)
		usage()

		return 0
	} else if err != nil {
		cli.PrintErrln(color.RedString("Failure to parse arguments: %v", err))
		return 1
	}

	dataDir, hasDataDir := apr.GetValue(commands.DataDirFlag)
	if hasDataDir {
		// If a relative path was provided, this ensures we have an absolute path everywhere.
		dataDir, err = fs.Abs(dataDir)
		if err != nil {
			cli.PrintErrln(color.RedString("Failed to get absolute path for %s: %v", dataDir, err))
			return 1
		}
		if ok, dir := fs.Exists(dataDir); !ok || !dir {
			cli.Println(color.RedString("Provided data directory does not exist: %s", dataDir))
			return 1
		}
	}

	if dEnv.CfgLoadErr != nil {
		cli.PrintErrln(color.RedString("Failed to load the global config. %v", dEnv.CfgLoadErr))
		return 1
	}

	emitter := events.NewFileEmitter(root, dbfactory.DoltDir)

	defer func() {
		ces := events.GlobalCollector.Close()
		// events.WriterEmitter{cli.CliOut}.LogEvents(Version, ces)

		metricsDisabled := dEnv.Config.GetStringOrDefault(env.MetricsDisabled, "false")

		disabled, err := strconv.ParseBool(metricsDisabled)
		if err != nil {
			// log.Print(err)
			return
		}

		if disabled {
			return
		}

		// write events
		_ = emitter.LogEvents(Version, ces)

		// flush events
		if err := processEventsDir(args, dEnv); err != nil {
			// log.Print(err)
		}
	}()

	err = reconfigIfTempFileMoveFails(dEnv)

	if err != nil {
		cli.PrintErrln(color.RedString("Failed to setup the temporary directory. %v`", err))
		return 1
	}

	defer tempfiles.MovableTempFileProvider.Clean()

	// Find all database names and add global variables for them. This needs to
	// occur before a call to dsess.InitPersistedSystemVars. Otherwise, database
	// specific persisted system vars will fail to load.
	//
	// In general, there is a lot of work TODO in this area. System global
	// variables are persisted to the Dolt local config if found and if not
	// found the Dolt global config (typically ~/.dolt/config_global.json).

	// Depending on what directory a dolt sql-server is started in, users may
	// see different variables values. For example, start a dolt sql-server in
	// the dolt database folder and persist some system variable.

	// If dolt sql-server is started outside that folder, those system variables
	// will be lost. This is particularly confusing for database specific system
	// variables like `${db_name}_default_branch` (maybe these should not be
	// part of Dolt config in the first place!).

	// Current working directory is preserved to ensure that user provided path arguments are always calculated
	// relative to this directory. The root environment's FS will be updated to be the --data-dir path if the user
	// specified one.
	cwdFS := dEnv.FS
	dataDirFS, err := dEnv.FS.WithWorkingDir(dataDir)
	if err != nil {
		cli.PrintErrln(color.RedString("Failed to set the data directory. %v", err))
		return 1
	}
	dEnv.FS = dataDirFS

	mrEnv, err := env.MultiEnvForDirectory(ctx, dEnv.Config.WriteableConfig(), dataDirFS, dEnv.Version, dEnv.IgnoreLockFile, dEnv)
	if err != nil {
		cli.PrintErrln("failed to load database names")
		return 1
	}
	_ = mrEnv.Iter(func(dbName string, dEnv *env.DoltEnv) (stop bool, err error) {
		dsess.DefineSystemVariablesForDB(dbName)
		return false, nil
	})

	err = dsess.InitPersistedSystemVars(dEnv)
	if err != nil {
		cli.Printf("error: failed to load persisted global variables: %s\n", err.Error())
	}

	var cliCtx cli.CliContext = nil
	if initCliContext(subcommandName) {
		// validate that --user and --password are set appropriately.
		aprAlt, creds, err := cli.BuildUserPasswordPrompt(apr)
		apr = aprAlt
		if err != nil {
			cli.PrintErrln(color.RedString("Failed to parse credentials: %v", err))
			return 1
		}

		lateBind, err := buildLateBinder(ctx, cwdFS, dEnv, mrEnv, creds, apr, subcommandName, verboseEngineSetup)

		if err != nil {
			cli.PrintErrln(color.RedString("%v", err))
			return 1
		}

		cliCtx, err = cli.NewCliContext(apr, dEnv.Config, lateBind)
		if err != nil {
			cli.PrintErrln(color.RedString("Unexpected Error: %v", err))
			return 1
		}
	} else {
		if args[0] != subcommandName {
			if supportsGlobalArgs(subcommandName) {
				cli.PrintErrln(
					`Global arguments are not supported for this command as it has not yet been migrated to function in a remote context. 
If you're interested in running this command against a remote host, hit us up on discord (https://discord.gg/gqr7K4VNKe).`)
			} else {
				cli.PrintErrln(
					`This command does not support global arguments. Please try again without the global arguments 
or check the docs for questions about usage.`)
			}
			return 1
		}
	}

	ctx, stop := context.WithCancel(ctx)
	res := doltCommand.Exec(ctx, "dolt", remainingArgs, dEnv, cliCtx)
	stop()

	if err = dbfactory.CloseAllLocalDatabases(); err != nil {
		cli.PrintErrln(err)
		if res == 0 {
			res = 1
		}
	}

	if csMetrics && dEnv.DoltDB != nil {
		metricsSummary := dEnv.DoltDB.CSMetricsSummary()
		cli.Println("Command took", time.Since(start).Seconds())
		cli.PrintErrln(metricsSummary)
	}

	return res
}

// buildLateBinder builds a LateBindQueryist for which is used to obtain the Queryist used for the length of the
// command execution.
func buildLateBinder(ctx context.Context, cwdFS filesys.Filesys, rootEnv *env.DoltEnv, mrEnv *env.MultiRepoEnv, creds *cli.UserPassword, apr *argparser.ArgParseResults, subcommandName string, verbose bool) (cli.LateBindQueryist, error) {

	var targetEnv *env.DoltEnv = nil

	useDb, hasUseDb := apr.GetValue(commands.UseDbFlag)
	useBranch, hasBranch := apr.GetValue(cli.BranchParam)

	if hasUseDb && hasBranch {
		dbName, branchNameInDb := dsess.SplitRevisionDbName(useDb)
		if len(branchNameInDb) != 0 {
			return nil, fmt.Errorf("Ambiguous branch name: %s or %s", branchNameInDb, useBranch)
		}
		useDb = dbName + "/" + useBranch
	}
	// If the host flag is given, we are forced to use a remote connection to a server.
	host, hasHost := apr.GetValue(cli.HostFlag)
	if hasHost {
		if !hasUseDb && subcommandName != "sql" {
			return nil, fmt.Errorf("The --%s flag requires the additional --%s flag.", cli.HostFlag, commands.UseDbFlag)
		}

		port, hasPort := apr.GetInt(cli.PortFlag)
		if !hasPort {
			port = 3306
		}
		useTLS := !apr.Contains(cli.NoTLSFlag)
		return sqlserver.BuildConnectionStringQueryist(ctx, cwdFS, creds, apr, host, port, useTLS, useDb)
	} else {
		_, hasPort := apr.GetInt(cli.PortFlag)
		if hasPort {
			return nil, fmt.Errorf("The --%s flag is only meaningful with the --%s flag.", cli.PortFlag, cli.HostFlag)
		}
	}

	if hasUseDb {
		dbName, _ := dsess.SplitRevisionDbName(useDb)
		targetEnv = mrEnv.GetEnv(dbName)
		if targetEnv == nil {
			return nil, fmt.Errorf("The provided --use-db %s does not exist.", dbName)
		}
	} else {
		useDb = mrEnv.GetFirstDatabase()
		if hasBranch {
			useDb += "/" + useBranch
		}
	}

	if targetEnv == nil && useDb != "" {
		targetEnv = mrEnv.GetEnv(useDb)
	}

	// There is no target environment detected. This is allowed for a small number of commands.
	// We don't expect that number to grow, so we list them here.
	// It's also allowed when --help is passed.
	// So we defer the error until the caller tries to use the cli.LateBindQueryist
	isDoltEnvironmentRequired := subcommandName != "init" && subcommandName != "sql" && subcommandName != "sql-server" && subcommandName != "sql-client"
	if targetEnv == nil && isDoltEnvironmentRequired {
		return func(ctx context.Context) (cli.Queryist, *sql.Context, func(), error) {
			return nil, nil, nil, fmt.Errorf("The current directory is not a valid dolt repository.")
		}, nil
	}
<<<<<<< HEAD
	// nil targetEnv will happen if the user ran a command in an empty directory - which we support in some cases.
	if targetEnv != nil {
		isLocked, lock, err := targetEnv.GetLock()
		if err != nil {
			return nil, err
		}
		if isLocked {
			if verbose {
				cli.Println("verbose: starting remote mode")
			}
=======

	// nil targetEnv will happen if the user ran a command in an empty directory or when there is a server running with
	// no databases. CLI will try to connect to the server in this case.
	if targetEnv == nil {
		targetEnv = rootEnv
	}
>>>>>>> ac3f07e4

	isLocked, lock, err := targetEnv.GetLock()
	if err != nil {
		return nil, err
	}
	if isLocked {
		if verbose {
			cli.Println("verbose: starting remote mode")
		}

		if !creds.Specified {
			creds = &cli.UserPassword{Username: sqlserver.LocalConnectionUser, Password: lock.Secret, Specified: false}
		}
		return sqlserver.BuildConnectionStringQueryist(ctx, cwdFS, creds, apr, "localhost", lock.Port, false, useDb)
	}

	if verbose {
		cli.Println("verbose: starting local mode")
	}
	return commands.BuildSqlEngineQueryist(ctx, cwdFS, mrEnv, creds, apr)
}

// doc is currently used only when a `initCliContext` command is specified. This will include all commands in time,
// otherwise you only see these docs if you specify a nonsense argument before the `sql` subcommand.
var doc = cli.CommandDocumentationContent{
	ShortDesc: "Dolt is git for data",
	LongDesc:  `Dolt comprises of multiple subcommands that allow users to import, export, update, and manipulate data with SQL.`,

	Synopsis: []string{
		"<--data-dir=<path>> subcommand <subcommand arguments>",
	},
}

func seedGlobalRand() {
	bs := make([]byte, 8)
	_, err := crand.Read(bs)
	if err != nil {
		panic("failed to initial rand " + err.Error())
	}
	rand.Seed(int64(binary.LittleEndian.Uint64(bs)))
}

// processEventsDir runs the dolt send-metrics command in a new process
func processEventsDir(args []string, dEnv *env.DoltEnv) error {
	if len(args) > 0 {
		ignoreCommands := map[string]struct{}{
			commands.SendMetricsCommand: {},
			"init":                      {},
			"config":                    {},
		}

		_, ok := ignoreCommands[args[0]]

		if ok {
			return nil
		}

		cmd := exec.Command("dolt", commands.SendMetricsCommand)

		if err := cmd.Start(); err != nil {
			// log.Print(err)
			return err
		}

		return nil
	}

	return nil
}

func interceptSendMetrics(ctx context.Context, args []string) (bool, int) {
	if len(args) < 1 || args[0] != commands.SendMetricsCommand {
		return false, 0
	}
	dEnv := env.LoadWithoutDB(ctx, env.GetCurrentUserHomeDir, filesys.LocalFS, Version)
	return true, doltCommand.Exec(ctx, "dolt", args, dEnv, nil)
}

// parseGlobalArgsAndSubCommandName parses the global arguments, including a profile if given or a default profile if exists. Also returns the subcommand name.
func parseGlobalArgsAndSubCommandName(globalConfig config.ReadWriteConfig, args []string) (apr *argparser.ArgParseResults, remaining []string, subcommandName string, err error) {
	apr, remaining, err = globalArgParser.ParseGlobalArgs(args)
	if err != nil {
		return nil, nil, "", err
	}

	subcommandName = remaining[0]

	useDefaultProfile := false
	profileName, hasProfile := apr.GetValue(commands.ProfileFlag)
	encodedProfiles, err := globalConfig.GetString(commands.GlobalCfgProfileKey)
	if err != nil {
		if err == config.ErrConfigParamNotFound {
			if hasProfile {
				return nil, nil, "", fmt.Errorf("no profiles found")
			} else {
				return apr, remaining, subcommandName, nil
			}
		} else {
			return nil, nil, "", err
		}
	}
	profiles, err := commands.DecodeProfile(encodedProfiles)
	if err != nil {
		return nil, nil, "", err
	}

	if !hasProfile && supportsGlobalArgs(subcommandName) {
		defaultProfile := gjson.Get(profiles, commands.DefaultProfileName)
		if defaultProfile.Exists() {
			args = append([]string{"--profile", commands.DefaultProfileName}, args...)
			apr, remaining, err = globalArgParser.ParseGlobalArgs(args)
			if err != nil {
				return nil, nil, "", err
			}
			profileName, _ = apr.GetValue(commands.ProfileFlag)
			useDefaultProfile = true
		}
	}

	if hasProfile || useDefaultProfile {
		profileArgs, err := getProfile(apr, profileName, profiles)
		if err != nil {
			return nil, nil, "", err
		}
		args = append(profileArgs, args...)
		apr, remaining, err = globalArgParser.ParseGlobalArgs(args)
		if err != nil {
			return nil, nil, "", err
		}
	}

	return
}

// getProfile retrieves the given profile from the provided list of profiles and returns the args (as flags) and values
// for that profile in a []string. If the profile is not found, an error is returned.
func getProfile(apr *argparser.ArgParseResults, profileName, profiles string) (result []string, err error) {
	prof := gjson.Get(profiles, profileName)
	if prof.Exists() {
		hasPassword := false
		password := ""
		for flag, value := range prof.Map() {
			if !apr.Contains(flag) {
				if flag == cli.PasswordFlag {
					password = value.Str
				} else if flag == "has-password" {
					hasPassword = value.Bool()
				} else if flag == cli.NoTLSFlag {
					if value.Bool() {
						result = append(result, "--"+flag)
						continue
					}
				} else {
					if value.Str != "" {
						result = append(result, "--"+flag, value.Str)
					}
				}
			}
		}
		if !apr.Contains(cli.PasswordFlag) && hasPassword {
			result = append(result, "--"+cli.PasswordFlag, password)
		}
		return result, nil
	} else {
		return nil, fmt.Errorf("profile %s not found", profileName)
	}
}<|MERGE_RESOLUTION|>--- conflicted
+++ resolved
@@ -671,25 +671,12 @@
 			return nil, nil, nil, fmt.Errorf("The current directory is not a valid dolt repository.")
 		}, nil
 	}
-<<<<<<< HEAD
-	// nil targetEnv will happen if the user ran a command in an empty directory - which we support in some cases.
-	if targetEnv != nil {
-		isLocked, lock, err := targetEnv.GetLock()
-		if err != nil {
-			return nil, err
-		}
-		if isLocked {
-			if verbose {
-				cli.Println("verbose: starting remote mode")
-			}
-=======
 
 	// nil targetEnv will happen if the user ran a command in an empty directory or when there is a server running with
 	// no databases. CLI will try to connect to the server in this case.
 	if targetEnv == nil {
 		targetEnv = rootEnv
 	}
->>>>>>> ac3f07e4
 
 	isLocked, lock, err := targetEnv.GetLock()
 	if err != nil {
