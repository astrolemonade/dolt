// Copyright 2019 Dolthub, Inc.
//
// Licensed under the Apache License, Version 2.0 (the "License");
// you may not use this file except in compliance with the License.
// You may obtain a copy of the License at
//
//     http://www.apache.org/licenses/LICENSE-2.0
//
// Unless required by applicable law or agreed to in writing, software
// distributed under the License is distributed on an "AS IS" BASIS,
// WITHOUT WARRANTIES OR CONDITIONS OF ANY KIND, either express or implied.
// See the License for the specific language governing permissions and
// limitations under the License.

package commands

import (
	"context"
	"fmt"
<<<<<<< HEAD
	"io"
=======
	"reflect"
>>>>>>> beed7391
	"sort"
	"strings"

	textdiff "github.com/andreyvit/diff"
	"github.com/dolthub/dolt/go/cmd/dolt/commands/engine"
	"github.com/dolthub/dolt/go/libraries/doltcore/sqle/sqlutil"
	"github.com/dolthub/dolt/go/libraries/doltcore/table/untyped/tabular"
	"github.com/dolthub/go-mysql-server/sql"
	humanize "github.com/dustin/go-humanize"
	"github.com/fatih/color"

	"github.com/dolthub/dolt/go/cmd/dolt/cli"
	"github.com/dolthub/dolt/go/cmd/dolt/errhand"
	eventsapi "github.com/dolthub/dolt/go/gen/proto/dolt/services/eventsapi/v1alpha1"
	"github.com/dolthub/dolt/go/libraries/doltcore/diff"
	"github.com/dolthub/dolt/go/libraries/doltcore/doltdb"
	"github.com/dolthub/dolt/go/libraries/doltcore/doltdocs"
	"github.com/dolthub/dolt/go/libraries/doltcore/env"
	"github.com/dolthub/dolt/go/libraries/doltcore/env/actions"
	"github.com/dolthub/dolt/go/libraries/doltcore/row"
	"github.com/dolthub/dolt/go/libraries/doltcore/schema"
	"github.com/dolthub/dolt/go/libraries/doltcore/sqle"
	"github.com/dolthub/dolt/go/libraries/doltcore/sqle/sqlfmt"
	"github.com/dolthub/dolt/go/libraries/doltcore/table/pipeline"
	"github.com/dolthub/dolt/go/libraries/utils/argparser"
	"github.com/dolthub/dolt/go/libraries/utils/iohelp"
	"github.com/dolthub/dolt/go/libraries/utils/set"
	"github.com/dolthub/dolt/go/store/atomicerr"
)

type diffOutput int
type diffPart int

const (
	SchemaOnlyDiff diffPart = 1 // 0b0001
	DataOnlyDiff   diffPart = 2 // 0b0010
	Summary        diffPart = 4 // 0b0100

	SchemaAndDataDiff = SchemaOnlyDiff | DataOnlyDiff

	TabularDiffOutput diffOutput = 1
	SQLDiffOutput     diffOutput = 2

	DataFlag    = "data"
	SchemaFlag  = "schema"
	SummaryFlag = "summary"
	whereParam  = "where"
	limitParam  = "limit"
	SQLFlag     = "sql"
	CachedFlag  = "cached"
)

type DiffSink interface {
	GetSchema() schema.Schema
	ProcRowWithProps(r row.Row, props pipeline.ReadableMap) error
	Close() error
}

var diffDocs = cli.CommandDocumentationContent{
	ShortDesc: "Show changes between commits, commit and working tree, etc",
	LongDesc: `
Show changes between the working and staged tables, changes between the working tables and the tables within a commit, or changes between tables at two commits.

{{.EmphasisLeft}}dolt diff [--options] [<tables>...]{{.EmphasisRight}}
   This form is to view the changes you made relative to the staging area for the next commit. In other words, the differences are what you could tell Dolt to further add but you still haven't. You can stage these changes by using dolt add.

{{.EmphasisLeft}}dolt diff [--options] <commit> [<tables>...]{{.EmphasisRight}}
   This form is to view the changes you have in your working tables relative to the named {{.LessThan}}commit{{.GreaterThan}}. You can use HEAD to compare it with the latest commit, or a branch name to compare with the tip of a different branch.

{{.EmphasisLeft}}dolt diff [--options] <commit> <commit> [<tables>...]{{.EmphasisRight}}
   This is to view the changes between two arbitrary {{.EmphasisLeft}}commit{{.EmphasisRight}}.

The diffs displayed can be limited to show the first N by providing the parameter {{.EmphasisLeft}}--limit N{{.EmphasisRight}} where {{.EmphasisLeft}}N{{.EmphasisRight}} is the number of diffs to display.

In order to filter which diffs are displayed {{.EmphasisLeft}}--where key=value{{.EmphasisRight}} can be used.  The key in this case would be either {{.EmphasisLeft}}to_COLUMN_NAME{{.EmphasisRight}} or {{.EmphasisLeft}}from_COLUMN_NAME{{.EmphasisRight}}. where {{.EmphasisLeft}}from_COLUMN_NAME=value{{.EmphasisRight}} would filter based on the original value and {{.EmphasisLeft}}to_COLUMN_NAME{{.EmphasisRight}} would select based on its updated value.
`,
	Synopsis: []string{
		`[options] [{{.LessThan}}commit{{.GreaterThan}}] [{{.LessThan}}tables{{.GreaterThan}}...]`,
		`[options] {{.LessThan}}commit{{.GreaterThan}} {{.LessThan}}commit{{.GreaterThan}} [{{.LessThan}}tables{{.GreaterThan}}...]`,
	},
}

type diffArgs struct {
	diffParts  diffPart
	diffOutput diffOutput
	fromRoot   *doltdb.RootValue
	toRoot  *doltdb.RootValue
	fromRef string
	toRef   string
	tableSet *set.StrSet
	docSet     *set.StrSet
	limit      int
	where      string
}

type DiffCmd struct{}

// Name is returns the name of the Dolt cli command. This is what is used on the command line to invoke the command
func (cmd DiffCmd) Name() string {
	return "diff"
}

// Description returns a description of the command
func (cmd DiffCmd) Description() string {
	return "Diff a table."
}

// EventType returns the type of the event to log
func (cmd DiffCmd) EventType() eventsapi.ClientEventType {
	return eventsapi.ClientEventType_DIFF
}

func (cmd DiffCmd) Docs() *cli.CommandDocumentation {
	ap := cmd.ArgParser()
	return cli.NewCommandDocumentation(diffDocs, ap)
}

func (cmd DiffCmd) ArgParser() *argparser.ArgParser {
	ap := argparser.NewArgParser()
	ap.SupportsFlag(DataFlag, "d", "Show only the data changes, do not show the schema changes (Both shown by default).")
	ap.SupportsFlag(SchemaFlag, "s", "Show only the schema changes, do not show the data changes (Both shown by default).")
	ap.SupportsFlag(SummaryFlag, "", "Show summary of data changes")
	ap.SupportsString(FormatFlag, "r", "result output format", "How to format diff output. Valid values are tabular & sql. Defaults to tabular. ")
	ap.SupportsString(whereParam, "", "column", "filters columns based on values in the diff.  See {{.EmphasisLeft}}dolt diff --help{{.EmphasisRight}} for details.")
	ap.SupportsInt(limitParam, "", "record_count", "limits to the first N diffs.")
	ap.SupportsFlag(CachedFlag, "c", "Show only the unstaged data changes.")
	return ap
}

// Exec executes the command
func (cmd DiffCmd) Exec(ctx context.Context, commandStr string, args []string, dEnv *env.DoltEnv) int {
	ap := cmd.ArgParser()
	help, usage := cli.HelpAndUsagePrinters(cli.CommandDocsForCommandString(commandStr, diffDocs, ap))
	apr := cli.ParseArgsOrDie(ap, args, help)

	verr := cmd.validateArgs(apr)
	if verr != nil {
		return HandleVErrAndExitCode(verr, usage)
	}

	dArgs, err := parseDiffArgs(ctx, dEnv, apr)
	if err != nil {
		return HandleVErrAndExitCode(errhand.VerboseErrorFromError(err), usage)
	}

	verr = diffUserTables(ctx, dEnv, dArgs, apr)
	if verr != nil {
		return HandleVErrAndExitCode(verr, usage)
	}

	err = diffDoltDocs(ctx, dEnv, dArgs)
	if err != nil {
		verr = errhand.BuildDError("error diffing dolt docs").AddCause(err).Build()
	}

	return HandleVErrAndExitCode(verr, usage)
}

func (cmd DiffCmd) validateArgs(apr *argparser.ArgParseResults) errhand.VerboseError {
	if apr.Contains(SummaryFlag) {
		if apr.Contains(SchemaFlag) || apr.Contains(DataFlag) {
			return errhand.BuildDError("invalid Arguments: --summary cannot be combined with --schema or --data").Build()
		}
	}

	f, _ := apr.GetValue(FormatFlag)
	switch strings.ToLower(f) {
	case "tabular":
	case "sql":
	case "":
	default:
		return errhand.BuildDError("invalid output format: %s", f).Build()
	}


	return nil
}

func parseDiffArgs(ctx context.Context, dEnv *env.DoltEnv, apr *argparser.ArgParseResults) (*diffArgs, error) {
	dArgs := &diffArgs{}

	dArgs.diffParts = SchemaAndDataDiff
	if apr.Contains(DataFlag) && !apr.Contains(SchemaFlag) {
		dArgs.diffParts = DataOnlyDiff
	} else if apr.Contains(SchemaFlag) && !apr.Contains(DataFlag) {
		dArgs.diffParts = SchemaOnlyDiff
	} else if apr.Contains(SummaryFlag) {
		dArgs.diffParts = Summary
	}

	f := apr.GetValueOrDefault(FormatFlag, "tabular")
	switch strings.ToLower(f) {
	case "tabular":
		dArgs.diffOutput = TabularDiffOutput
	case "sql":
		dArgs.diffOutput = SQLDiffOutput
	}

	dArgs.limit, _ = apr.GetInt(limitParam)
	dArgs.where = apr.GetValueOrDefault(whereParam, "")

	tableNames, err := dArgs.applyDiffRoots(ctx, dEnv, apr.Args, apr.Contains(CachedFlag))
	if err != nil {
		return nil, err
	}

	dArgs.tableSet = set.NewStrSet(nil)
	dArgs.docSet = set.NewStrSet(nil)

	for _, tableName := range tableNames {
		if tableName == doltdocs.ReadmeDoc || tableName == doltdocs.LicenseDoc {
			dArgs.docSet.Add(tableName)
			continue
		}

		// verify table args exist in at least one root
		_, ok, err := dArgs.fromRoot.GetTable(ctx, tableName)
		if err != nil {
			return nil, err
		}
		if ok {
			dArgs.tableSet.Add(tableName)
			continue
		}

		_, ok, err = dArgs.toRoot.GetTable(ctx, tableName)
		if err != nil {
			return nil, err
		}
		if !ok {
			return nil, fmt.Errorf("table %s does not exist in either revision", tableName)
		}
	}

	// if no tables or docs were specified as args, diff all tables and docs
	if len(tableNames) == 0 {
		utn, err := doltdb.UnionTableNames(ctx, dArgs.fromRoot, dArgs.toRoot)
		if err != nil {
			return nil, err
		}
		dArgs.tableSet.Add(utn...)
		dArgs.docSet.Add(doltdocs.ReadmeDoc, doltdocs.LicenseDoc)
	}

	return dArgs, nil
}

// applyDiffRoots applies the appropriate |from| and |to| root values to the receiver and returns the table names
// (if any) given to the command.
func (dArgs *diffArgs) applyDiffRoots(ctx context.Context, dEnv *env.DoltEnv, args []string, isCached bool) ([]string, error) {
	headRoot, err := dEnv.HeadRoot(ctx)
	if err != nil {
		return nil, err
	}

	stagedRoot, err := dEnv.StagedRoot(ctx)
	if err != nil {
		return nil, err
	}

	workingRoot, err := dEnv.WorkingRoot(ctx)
	if err != nil {
		return nil, err
	}

	docs, err := dEnv.DocsReadWriter().GetDocsOnDisk()
	if err != nil {
		return nil, err
	}

	workingRoot, err = doltdocs.UpdateRootWithDocs(ctx, workingRoot, docs)
	if err != nil {
		return nil, err
	}

	dArgs.fromRoot = stagedRoot
	dArgs.fromRef = "STAGED"
	dArgs.toRoot = workingRoot
	dArgs.toRef = "WORKING"
	if isCached {
		dArgs.fromRoot = headRoot
		dArgs.fromRef = "HEAD"
		dArgs.toRoot = stagedRoot
		dArgs.toRef = "STAGED"
	}

	if len(args) == 0 {
		// `dolt diff`
		return nil, nil
	}

	// treat the first arg as a ref spec
	fromRoot, ok := maybeResolve(ctx, dEnv, args[0])

	// if it doesn't resolve, treat it as a table name
	if !ok {
		return args, nil
	}

	dArgs.fromRoot = fromRoot
	dArgs.fromRef = args[0]

	if len(args) == 1 {
		// `dolt diff from_commit`
		return nil, nil
	}

	toRoot, ok := maybeResolve(ctx, dEnv, args[1])

	if !ok {
		// `dolt diff from_commit ...tables`
		return args[1:], nil
	}

	dArgs.toRoot = toRoot
	dArgs.toRef = args[1]

	// `dolt diff from_commit to_commit ...tables`
	return args[2:], nil
}

// todo: distinguish between non-existent CommitSpec and other errors, don't assume non-existent
func maybeResolve(ctx context.Context, dEnv *env.DoltEnv, spec string) (*doltdb.RootValue, bool) {
	cs, err := doltdb.NewCommitSpec(spec)
	if err != nil {
		return nil, false
	}

	cm, err := dEnv.DoltDB.Resolve(ctx, cs, dEnv.RepoStateReader().CWBHeadRef())
	if err != nil {
		return nil, false
	}

	root, err := cm.GetRootValue(ctx)
	if err != nil {
		return nil, false
	}

	return root, true
}

func diffUserTables(ctx context.Context, dEnv *env.DoltEnv, dArgs *diffArgs, apr *argparser.ArgParseResults) (verr errhand.VerboseError) {
	var err error

	tableDeltas, err := diff.GetTableDeltas(ctx, dArgs.fromRoot, dArgs.toRoot)
	if err != nil {
		return errhand.BuildDError("error: unable to diff tables").AddCause(err).Build()
	}

	engine, err := newSqlEngine(ctx, dEnv)
	if err != nil {
		return errhand.VerboseErrorFromError(err)
	}

	sort.Slice(tableDeltas, func(i, j int) bool {
		return strings.Compare(tableDeltas[i].ToName, tableDeltas[j].ToName) < 0
	})
	for _, td := range tableDeltas {
		if !dArgs.tableSet.Contains(td.FromName) && !dArgs.tableSet.Contains(td.ToName) {
			continue
		}

		tblName := td.ToName
		fromTable := td.FromTable
		toTable := td.ToTable

		if fromTable == nil && toTable == nil {
			return errhand.BuildDError("error: both tables in tableDelta are nil").Build()
		}

		if dArgs.diffOutput == TabularDiffOutput {
			printTableDiffSummary(td)
		}

		if tblName == doltdb.DocTableName {
			continue
		}

		fromSch, toSch, err := td.GetSchemas(ctx)
		if err != nil {
			return errhand.BuildDError("cannot retrieve schema for table %s", td.ToName).AddCause(err).Build()
		}

		if dArgs.diffParts&Summary != 0 {
			numCols := fromSch.GetAllCols().Size()
			verr = diffSummary(ctx, td, numCols)
		}

		if dArgs.diffParts&SchemaOnlyDiff != 0 {
			verr = diffSchemas(ctx, dArgs.toRoot, td, dArgs)
		}

		if dArgs.diffParts&DataOnlyDiff != 0 {
			if td.IsDrop() && dArgs.diffOutput == SQLDiffOutput {
				continue // don't output DELETE FROM statements after DROP TABLE
			} else if td.IsAdd() {
				fromSch = toSch
			}
			verr = diffRows(ctx, engine, td, dArgs)
		}

		if verr != nil {
			return verr
		}
	}

	return nil
}

func newSqlEngine(ctx context.Context, dEnv *env.DoltEnv) (*engine.SqlEngine, error) {
	mrEnv, err := env.DoltEnvAsMultiEnv(ctx, dEnv)
	if err != nil {
		return nil, err
	}

	// Choose the first DB as the current one. This will be the DB in the working dir if there was one there
	var dbName string
	mrEnv.Iter(func(name string, _ *env.DoltEnv) (stop bool, err error) {
		dbName = name
		return true, nil
	})

	return engine.NewSqlEngine(
		ctx,
		mrEnv,
		engine.FormatCsv,
		dbName,
		false,
		"",
		"",
		"root",
		"",
		false,
	)
}

// TODO: engine should do this for me
func newSqlContext(ctx context.Context, se *engine.SqlEngine) (*sql.Context, error) {
	sqlCtx, err := se.NewContext(ctx)
	if err != nil {
		return nil, err
	}

	sqlCtx.Session.SetClient(sql.Client{User: "root", Address: "%", Capabilities: 0})
	return sqlCtx, nil
}


func diffSchemas(ctx context.Context, toRoot *doltdb.RootValue, td diff.TableDelta, dArgs *diffArgs) errhand.VerboseError {
	toSchemas, err := toRoot.GetAllSchemas(ctx)
	if err != nil {
		return errhand.BuildDError("could not read schemas from toRoot").AddCause(err).Build()
	}

	if dArgs.diffOutput == TabularDiffOutput {
		return printShowCreateTableDiff(ctx, td)
	}

	return sqlSchemaDiff(ctx, td, toSchemas)
}

func printShowCreateTableDiff(ctx context.Context, td diff.TableDelta) errhand.VerboseError {
	fromSch, toSch, err := td.GetSchemas(ctx)
	if err != nil {
		return errhand.BuildDError("cannot retrieve schema for table %s", td.ToName).AddCause(err).Build()
	}

	var fromCreateStmt = ""
	if td.FromTable != nil {
		sqlDb := sqle.NewSingleTableDatabase(td.FromName, fromSch, td.FromFks, td.FromFksParentSch)
		sqlCtx, engine, _ := sqle.PrepareCreateTableStmt(ctx, sqlDb)
		fromCreateStmt, err = sqle.GetCreateTableStmt(sqlCtx, engine, td.FromName)
		if err != nil {
			return errhand.VerboseErrorFromError(err)
		}
	}

	var toCreateStmt = ""
	if td.ToTable != nil {
		sqlDb := sqle.NewSingleTableDatabase(td.ToName, toSch, td.ToFks, td.ToFksParentSch)
		sqlCtx, engine, _ := sqle.PrepareCreateTableStmt(ctx, sqlDb)
		toCreateStmt, err = sqle.GetCreateTableStmt(sqlCtx, engine, td.ToName)
		if err != nil {
			return errhand.VerboseErrorFromError(err)
		}
	}

	if fromCreateStmt != toCreateStmt {
		cli.Println(textdiff.LineDiff(fromCreateStmt, toCreateStmt))
	}

	return nil
}

// TODO: this doesn't handle check constraints or triggers
func sqlSchemaDiff(ctx context.Context, td diff.TableDelta, toSchemas map[string]schema.Schema) errhand.VerboseError {
	fromSch, toSch, err := td.GetSchemas(ctx)
	if err != nil {
		return errhand.BuildDError("cannot retrieve schema for table %s", td.ToName).AddCause(err).Build()
	}

	if td.IsDrop() {
		cli.Println(sqlfmt.DropTableStmt(td.FromName))
	} else if td.IsAdd() {
		sqlDb := sqle.NewSingleTableDatabase(td.ToName, toSch, td.ToFks, td.ToFksParentSch)
		sqlCtx, engine, _ := sqle.PrepareCreateTableStmt(ctx, sqlDb)
		stmt, err := sqle.GetCreateTableStmt(sqlCtx, engine, td.ToName)
		if err != nil {
			return errhand.VerboseErrorFromError(err)
		}
		cli.Println(stmt)
	} else {
		if td.FromName != td.ToName {
			cli.Println(sqlfmt.RenameTableStmt(td.FromName, td.ToName))
		}

		eq := schema.SchemasAreEqual(fromSch, toSch)
		if eq && !td.HasFKChanges() {
			return nil
		}

		colDiffs, unionTags := diff.DiffSchColumns(fromSch, toSch)
		for _, tag := range unionTags {
			cd := colDiffs[tag]
			switch cd.DiffType {
			case diff.SchDiffNone:
			case diff.SchDiffAdded:
				cli.Println(sqlfmt.AlterTableAddColStmt(td.ToName, sqlfmt.FmtCol(0, 0, 0, *cd.New)))
			case diff.SchDiffRemoved:
				cli.Println(sqlfmt.AlterTableDropColStmt(td.ToName, cd.Old.Name))
			case diff.SchDiffModified:
				// Ignore any primary key set changes here
				if cd.Old.IsPartOfPK != cd.New.IsPartOfPK {
					continue
				}
				if cd.Old.Name != cd.New.Name {
					cli.Println(sqlfmt.AlterTableRenameColStmt(td.ToName, cd.Old.Name, cd.New.Name))
				}
			}
		}

		// Print changes between a primary key set change. It contains an ALTER TABLE DROP and an ALTER TABLE ADD
		if !schema.ColCollsAreEqual(fromSch.GetPKCols(), toSch.GetPKCols()) {
			cli.Println(sqlfmt.AlterTableDropPks(td.ToName))
			if toSch.GetPKCols().Size() > 0 {
				cli.Println(sqlfmt.AlterTableAddPrimaryKeys(td.ToName, toSch.GetPKCols()))
			}
		}

		for _, idxDiff := range diff.DiffSchIndexes(fromSch, toSch) {
			switch idxDiff.DiffType {
			case diff.SchDiffNone:
			case diff.SchDiffAdded:
				cli.Println(sqlfmt.AlterTableAddIndexStmt(td.ToName, idxDiff.To))
			case diff.SchDiffRemoved:
				cli.Println(sqlfmt.AlterTableDropIndexStmt(td.FromName, idxDiff.From))
			case diff.SchDiffModified:
				cli.Println(sqlfmt.AlterTableDropIndexStmt(td.FromName, idxDiff.From))
				cli.Println(sqlfmt.AlterTableAddIndexStmt(td.ToName, idxDiff.To))
			}
		}

		for _, fkDiff := range diff.DiffForeignKeys(td.FromFks, td.ToFks) {
			switch fkDiff.DiffType {
			case diff.SchDiffNone:
			case diff.SchDiffAdded:
				parentSch := toSchemas[fkDiff.To.ReferencedTableName]
				cli.Println(sqlfmt.AlterTableAddForeignKeyStmt(fkDiff.To, toSch, parentSch))
			case diff.SchDiffRemoved:
				cli.Println(sqlfmt.AlterTableDropForeignKeyStmt(fkDiff.From))
			case diff.SchDiffModified:
				cli.Println(sqlfmt.AlterTableDropForeignKeyStmt(fkDiff.From))

				parentSch := toSchemas[fkDiff.To.ReferencedTableName]
				cli.Println(sqlfmt.AlterTableAddForeignKeyStmt(fkDiff.To, toSch, parentSch))
			}
		}
	}
	return nil
}

func diffRows(ctx context.Context, engine *engine.SqlEngine, td diff.TableDelta, dArgs *diffArgs) errhand.VerboseError {
	from, to := dArgs.fromRef, dArgs.toRef

	// TODO: need to do anything different for different added / dropped tables?
	// TODO: where clause
	columns := getColumnNamesString(td.FromSch, td.ToSch)
	query := fmt.Sprintf("select %s, %s from dolt_diff('%s', '%s', '%s')", columns, "diff_type", td.ToName, from, to)
	sqlCtx, err := newSqlContext(ctx, engine)
	if err != nil {
		return errhand.VerboseErrorFromError(err)
	}

	sch, rowIter, err := engine.Query(sqlCtx, query)
	if err != nil {
		return errhand.VerboseErrorFromError(err)
	}

	defer rowIter.Close(sqlCtx)

	var toSch, fromSch sql.Schema
	if td.FromSch != nil {
		pkSch, err := sqlutil.FromDoltSchema(td.FromName, td.FromSch)
		if err != nil {
			return errhand.VerboseErrorFromError(err)
		}
		fromSch = pkSch.Schema
	}

	if td.ToSch != nil {
		pkSch, err := sqlutil.FromDoltSchema(td.ToName, td.ToSch)
		if err != nil {
			return errhand.VerboseErrorFromError(err)
		}
		toSch = pkSch.Schema
	}

	unionSch := unionSchemas(fromSch, toSch)

	// TODO: default sample size
	resultsWriter := tabular.NewFixedWidthDiffTableWriter(unionSch, iohelp.NopWrCloser(cli.CliOut), 100)

		// TODO: SQL writer
		// sink, err = diff.NewSQLDiffSink(iohelp.NopWrCloser(cli.CliOut), td.ToSch, td.CurName())

	err = writeDiffResults(sqlCtx, sch, unionSch, rowIter, resultsWriter)
	if err != nil {
		return errhand.VerboseErrorFromError(err)
	}

	return nil
}

func unionSchemas(s1 sql.Schema, s2 sql.Schema) sql.Schema {
	var union sql.Schema
	for i := range s1 {
		union = append(union, s1[i])
	}
	for i := range s2 {
		if union.IndexOfColName(s2[i].Name) < 0 {
			union = append(union, s2[i])
		}
	}
	return union
}

// TODO: SQL writer
func writeDiffResults(ctx *sql.Context, diffQuerySch sql.Schema, targetSch sql.Schema, iter sql.RowIter, writer *tabular.FixedWidthDiffTableWriter, ) error {
	ds, err := newDiffSplitter(diffQuerySch, targetSch)
	if err != nil {
		return err
	}

	for {
		r, err := iter.Next(ctx)
		if err == io.EOF {
			return writer.Close(ctx)
		} else if err != nil {
			return err
		}

		oldRow, newRow, err := ds.splitDiffResultRow(r)
		if err != nil {
			return err
		}

		if oldRow.row != nil {
			err := writer.WriteRow(ctx, oldRow.row, oldRow.rowDiff, oldRow.colDiffs)
			if err != nil {
				return err
			}
		}

		if newRow.row != nil {
			err := writer.WriteRow(ctx, newRow.row, newRow.rowDiff, newRow.colDiffs)
			if err != nil {
				return err
			}
		}
	}

	return nil
}

type rowDiff struct {
	row sql.Row
	rowDiff diff.ChangeType
	colDiffs []diff.ChangeType
}

type diffSplitter struct {
	diffQuerySch  sql.Schema
	targetSch     sql.Schema
	queryToTarget map[int]int
	fromTo        map[int]int
	toFrom        map[int]int
	fromLen       int
	toLen         int
}

func newDiffSplitter(diffQuerySch sql.Schema, targetSch sql.Schema) (*diffSplitter, error) {
	resultToTarget := make(map[int]int)
	fromTo := make(map[int]int)
	toFrom := make(map[int]int)
	fromLen := 0

	for i := 0; i < len(diffQuerySch) -1; i++ {
		var baseColName string
		if strings.HasPrefix(diffQuerySch[i].Name, "from_") {
			baseColName = diffQuerySch[i].Name[5:]
			if to := diffQuerySch.IndexOfColName("to_"+baseColName); to >= 0 {
				fromTo[i] = to
			}
		} else if strings.HasPrefix(diffQuerySch[i].Name, "to_") {
			// we order the columns so that all from_ come first
			fromLen = i
			baseColName = diffQuerySch[i].Name[3:]
			if from := diffQuerySch.IndexOfColName("from_"+baseColName); from >= 0 {
				toFrom[i] = from
			}
		}

		targetIdx := targetSch.IndexOfColName(baseColName)
		if targetIdx < 0 {
			return nil, fmt.Errorf("couldn't find a column named %s", baseColName)
		}

		resultToTarget[i] = targetIdx
	}

	toLen := len(diffQuerySch) - 1 - fromLen

	return &diffSplitter{
		diffQuerySch:  diffQuerySch,
		targetSch:     targetSch,
		fromLen: fromLen,
		toLen: toLen,
		queryToTarget: resultToTarget,
		fromTo:        fromTo,
		toFrom:        toFrom,
	}, nil
}

func newRowDiff(size int) rowDiff {
	return rowDiff{
		colDiffs: make([]diff.ChangeType, size),
	}
}

func (ds diffSplitter) splitDiffResultRow(row sql.Row) (rowDiff, rowDiff, error) {
	// split rows in the result set into old, new
	diffTypeColIdx := ds.diffQuerySch.IndexOfColName("diff_type")
	if diffTypeColIdx < 0 {
		return rowDiff{}, rowDiff{}, fmt.Errorf("expected a diff_type column")
	}

	diffType := row[diffTypeColIdx]

	oldRow, newRow := newRowDiff(len(ds.targetSch)), newRowDiff(len(ds.targetSch))

	// TODO: 1st col needs to be reserved for +-><
	diffTypeStr := diffType.(string)
	if diffTypeStr == "removed" || diffTypeStr == "modified" {
		oldRow.row = make(sql.Row, len(ds.targetSch))
		if diffTypeStr == "modified" {
			oldRow.rowDiff = diff.ModifiedOld
		} else {
			oldRow.rowDiff = diff.Deleted
		}

		for i := 0; i < ds.fromLen; i++ {
			oldRow.row[ds.queryToTarget[i]] = row[i]

			if diffTypeStr == "modified" {
				if row[i] != row[ds.fromTo[i]] {
					oldRow.colDiffs[ds.queryToTarget[i]] = diff.ModifiedOld
				}
			} else {
				oldRow.colDiffs[ds.queryToTarget[i]] = diff.Deleted
			}
		}
	}

	if diffTypeStr == "added" || diffTypeStr == "modified" {
		newRow.row = make(sql.Row, len(ds.targetSch))
		if diffTypeStr == "modified" {
			newRow.rowDiff = diff.ModifiedNew
		} else {
			newRow.rowDiff = diff.Inserted
		}

		for i := ds.fromLen; i < len(ds.diffQuerySch) -1; i++ {
			newRow.row[ds.queryToTarget[i]] = row[i]

			if diffTypeStr == "modified" {
				if row[i] != row[ds.toFrom[i]] {
					newRow.colDiffs[ds.queryToTarget[i]] = diff.ModifiedNew
				}
			} else {
				newRow.colDiffs[ds.queryToTarget[i]] = diff.Inserted
			}
		}
	}

	return oldRow, newRow, nil
}

func getColumnNamesString(fromSch, toSch schema.Schema) string {
	var cols []string
	if fromSch != nil {
		fromSch.GetAllCols().Iter(func(tag uint64, col schema.Column) (stop bool, err error) {
			cols = append(cols, fmt.Sprintf("cast (from_%s as char) as `from_%s`", col.Name, col.Name))
			return false, nil
		})
	}
	if toSch != nil {
		toSch.GetAllCols().Iter(func(tag uint64, col schema.Column) (stop bool, err error) {
			cols = append(cols, fmt.Sprintf("cast (to_%s as char) as `to_%s`", col.Name, col.Name))
			return false, nil
		})
	}
	return strings.Join(cols, ",")
}

func diffDoltDocs(ctx context.Context, dEnv *env.DoltEnv, dArgs *diffArgs) error {
	_, docs, err := actions.GetTablesOrDocs(dEnv.DocsReadWriter(), dArgs.docSet.AsSlice())

	if err != nil {
		return err
	}

	return printDocDiffs(ctx, dArgs.fromRoot, dArgs.toRoot, docs)
}

func printDocDiffs(ctx context.Context, from, to *doltdb.RootValue, docsFilter doltdocs.Docs) error {
	bold := color.New(color.Bold)

	comparisons, err := diff.DocsDiffToComparisons(ctx, from, to, docsFilter)
	if err != nil {
		return err
	}

	for _, doc := range docsFilter {
		for _, comparison := range comparisons {
			if doc.DocPk == comparison.DocName {
				if comparison.OldText == nil && comparison.CurrentText != nil {
					printAddedDoc(bold, comparison.DocName)
				} else if comparison.OldText != nil {
					older := string(comparison.OldText)
					newer := string(comparison.CurrentText)

					lines := textdiff.LineDiffAsLines(older, newer)

					if comparison.CurrentText == nil {
						printDeletedDoc(bold, comparison.DocName, lines)
					} else if len(lines) > 0 && newer != older {
						printModifiedDoc(bold, comparison.DocName, lines)
					}
				}
			}
		}
	}

	return nil
}

func printDiffLines(bold *color.Color, lines []string) {
	for _, line := range lines {
		if string(line[0]) == string("+") {
			cli.Println(color.GreenString("+ " + line[1:]))
		} else if string(line[0]) == ("-") {
			cli.Println(color.RedString("- " + line[1:]))
		} else {
			cli.Println(" " + line)
		}
	}
}

func printModifiedDoc(bold *color.Color, pk string, lines []string) {
	_, _ = bold.Printf("diff --dolt a/%[1]s b/%[1]s\n", pk)
	_, _ = bold.Printf("--- a/%s\n", pk)
	_, _ = bold.Printf("+++ b/%s\n", pk)

	printDiffLines(bold, lines)
}

func printAddedDoc(bold *color.Color, pk string) {
	_, _ = bold.Printf("diff --dolt a/%[1]s b/%[1]s\n", pk)
	_, _ = bold.Println("added doc")
}

func printDeletedDoc(bold *color.Color, pk string, lines []string) {
	_, _ = bold.Printf("diff --dolt a/%[1]s b/%[1]s\n", pk)
	_, _ = bold.Println("deleted doc")

	printDiffLines(bold, lines)
}

func printTableDiffSummary(td diff.TableDelta) {
	bold := color.New(color.Bold)
	if td.IsDrop() {
		_, _ = bold.Printf("diff --dolt a/%s b/%s\n", td.FromName, td.FromName)
		_, _ = bold.Println("deleted table")
	} else if td.IsAdd() {
		_, _ = bold.Printf("diff --dolt a/%s b/%s\n", td.ToName, td.ToName)
		_, _ = bold.Println("added table")
	} else {
		_, _ = bold.Printf("diff --dolt a/%s b/%s\n", td.FromName, td.ToName)
		h1, err := td.FromTable.HashOf()

		if err != nil {
			panic(err)
		}

		_, _ = bold.Printf("--- a/%s @ %s\n", td.FromName, h1.String())

		h2, err := td.ToTable.HashOf()

		if err != nil {
			panic(err)
		}

		_, _ = bold.Printf("+++ b/%s @ %s\n", td.ToName, h2.String())
	}
}

func diffSummary(ctx context.Context, td diff.TableDelta, colLen int) errhand.VerboseError {
	// todo: use errgroup.Group
	ae := atomicerr.New()
	ch := make(chan diff.DiffSummaryProgress)
	go func() {
		defer close(ch)
		err := diff.SummaryForTableDelta(ctx, ch, td)

		ae.SetIfError(err)
	}()

	acc := diff.DiffSummaryProgress{}
	var count int64
	var pos int
	eP := cli.NewEphemeralPrinter()
	for p := range ch {
		if ae.IsSet() {
			break
		}

		acc.Adds += p.Adds
		acc.Removes += p.Removes
		acc.Changes += p.Changes
		acc.CellChanges += p.CellChanges
		acc.NewSize += p.NewSize
		acc.OldSize += p.OldSize

		if count%10000 == 0 {
			eP.Printf("prev size: %d, new size: %d, adds: %d, deletes: %d, modifications: %d\n", acc.OldSize, acc.NewSize, acc.Adds, acc.Removes, acc.Changes)
			eP.Display()
		}

		count++
	}

	pos = cli.DeleteAndPrint(pos, "")

	if err := ae.Get(); err != nil {
		return errhand.BuildDError("").AddCause(err).Build()
	}

	keyless, err := td.IsKeyless(ctx)
	if err != nil {
		return nil
	}

	if (acc.Adds + acc.Removes + acc.Changes) == 0 {
		cli.Println("No data changes. See schema changes by using -s or --schema.")
		return nil
	}

	if keyless {
		printKeylessSummary(acc)
	} else {
		printSummary(acc, colLen)
	}

	return nil
}

func printSummary(acc diff.DiffSummaryProgress, colLen int) {
	rowsUnmodified := uint64(acc.OldSize - acc.Changes - acc.Removes)
	unmodified := pluralize("Row Unmodified", "Rows Unmodified", rowsUnmodified)
	insertions := pluralize("Row Added", "Rows Added", acc.Adds)
	deletions := pluralize("Row Deleted", "Rows Deleted", acc.Removes)
	changes := pluralize("Row Modified", "Rows Modified", acc.Changes)
	cellChanges := pluralize("Cell Modified", "Cells Modified", acc.CellChanges)

	oldValues := pluralize("Entry", "Entries", acc.OldSize)
	newValues := pluralize("Entry", "Entries", acc.NewSize)

	percentCellsChanged := float64(100*acc.CellChanges) / (float64(acc.OldSize) * float64(colLen))

	safePercent := func(num, dom uint64) float64 {
		// returns +Inf for x/0 where x > 0
		if num == 0 {
			return float64(0)
		}
		return float64(100*num) / (float64(dom))
	}

	cli.Printf("%s (%.2f%%)\n", unmodified, safePercent(rowsUnmodified, acc.OldSize))
	cli.Printf("%s (%.2f%%)\n", insertions, safePercent(acc.Adds, acc.OldSize))
	cli.Printf("%s (%.2f%%)\n", deletions, safePercent(acc.Removes, acc.OldSize))
	cli.Printf("%s (%.2f%%)\n", changes, safePercent(acc.Changes, acc.OldSize))
	cli.Printf("%s (%.2f%%)\n", cellChanges, percentCellsChanged)
	cli.Printf("(%s vs %s)\n\n", oldValues, newValues)
}

func printKeylessSummary(acc diff.DiffSummaryProgress) {
	insertions := pluralize("Row Added", "Rows Added", acc.Adds)
	deletions := pluralize("Row Deleted", "Rows Deleted", acc.Removes)

	cli.Printf("%s\n", insertions)
	cli.Printf("%s\n", deletions)
}

func pluralize(singular, plural string, n uint64) string {
	var noun string
	if n != 1 {
		noun = plural
	} else {
		noun = singular
	}
	return fmt.Sprintf("%s %s", humanize.Comma(int64(n)), noun)
}<|MERGE_RESOLUTION|>--- conflicted
+++ resolved
@@ -17,11 +17,7 @@
 import (
 	"context"
 	"fmt"
-<<<<<<< HEAD
-	"io"
-=======
 	"reflect"
->>>>>>> beed7391
 	"sort"
 	"strings"
 
