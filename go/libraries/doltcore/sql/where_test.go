--- conflicted
+++ resolved
@@ -100,19 +100,8 @@
 		s := sqlStatement.(*sqlparser.Select)
 
 		t.Run(tt.name, func(t *testing.T) {
-<<<<<<< HEAD
-			if tt.expectedRows != nil && tt.expectedSchema == nil {
-				assert.Fail(t, "Incorrect test setup: schema must both be provided when rows are")
-				t.FailNow()
-			}
-
-			rows, sch, err := ExecuteSelect(context.Background(), root, s, tt.query)
-			if tt.expectedErr != "" {
-				assert.NotNil(t, err)
-=======
-			_, _, err := ExecuteSelect(root, s)
+			_, _, err := ExecuteSelect(context.Background(), root, s)
 			if err != nil {
->>>>>>> fa1027ca
 				assert.Contains(t, err.Error(), tt.expectedErr)
 			} else {
 				assert.Equal(t,"", tt.expectedErr)
