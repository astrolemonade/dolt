--- conflicted
+++ resolved
@@ -62,13 +62,8 @@
 }
 
 // ExecuteSelect executes the given select query and returns the resultant rows accompanied by their output schema.
-<<<<<<< HEAD
-func ExecuteSelect(ctx context.Context, root *doltdb.RootValue, s *sqlparser.Select, query string) ([]row.Row, schema.Schema, error) {
-	p, schema, err := BuildSelectQueryPipeline(ctx, root, s, query)
-=======
-func ExecuteSelect(root *doltdb.RootValue, s *sqlparser.Select) ([]row.Row, schema.Schema, error) {
-	p, statement, err := BuildSelectQueryPipeline(root, s)
->>>>>>> fa1027ca
+func ExecuteSelect(ctx context.Context, root *doltdb.RootValue, s *sqlparser.Select) ([]row.Row, schema.Schema, error) {
+	p, statement, err := BuildSelectQueryPipeline(ctx, root, s)
 	if err != nil {
 		return nil, nil, err
 	}
@@ -105,28 +100,18 @@
 // BuildSelectQueryPipeline interprets the select statement given, builds a pipeline to execute it, and returns the pipeline
 // for the caller to mutate and execute, as well as the schema of the result set. The pipeline will not have any output
 // set; one must be assigned before execution.
-<<<<<<< HEAD
-func BuildSelectQueryPipeline(ctx context.Context, root *doltdb.RootValue, s *sqlparser.Select, query string) (*pipeline.Pipeline, schema.Schema, error) {
-	selectStmt := &selectStatement{aliases: NewAliases()}
-
-	if err := processFromClause(ctx, root, selectStmt, s.From, query); err != nil {
-		return nil, nil, err
-	}
-
-	if err := processSelectedColumns(ctx, root, selectStmt, s.SelectExprs, query); err != nil {
-=======
-func BuildSelectQueryPipeline(root *doltdb.RootValue, s *sqlparser.Select) (*pipeline.Pipeline, *SelectStatement, error) {
+func BuildSelectQueryPipeline(ctx context.Context, root *doltdb.RootValue, s *sqlparser.Select) (*pipeline.Pipeline, *SelectStatement, error) {
 	selectStmt := &SelectStatement{
-		aliases: NewAliases(),
+		aliases:      NewAliases(),
 		inputSchemas: make(map[string]schema.Schema),
-		joins: make([]*sqlparser.JoinTableExpr, 0),
-	}
-
-	if err := processFromClause(root, selectStmt, s.From); err != nil {
-		return nil, nil, err
-	}
-
-	if err := processSelectedColumns(root, selectStmt, s.SelectExprs); err != nil {
+		joins:        make([]*sqlparser.JoinTableExpr, 0),
+	}
+
+	if err := processFromClause(ctx, root, selectStmt, s.From); err != nil {
+		return nil, nil, err
+	}
+
+	if err := processSelectedColumns(ctx, root, selectStmt, s.SelectExprs); err != nil {
 		return nil, nil, err
 	}
 
@@ -139,11 +124,10 @@
 	}
 
 	if err := createResultSetSchema(selectStmt); err != nil {
->>>>>>> fa1027ca
-		return nil, nil, err
-	}
-
-	p, err := createPipeline(root, s, selectStmt)
+		return nil, nil, err
+	}
+
+	p, err := createPipeline(ctx, root, s, selectStmt)
 	if err != nil {
 		return nil, nil, err
 	}
@@ -207,26 +191,14 @@
 		selectStmt.limit = -1
 	}
 
-<<<<<<< HEAD
-	if err := processWhereClause(ctx, root, selectStmt, s); err != nil {
-		return nil, nil, err
-	}
-
-	return createPipeline(ctx, root, selectStmt)
-=======
-	return nil
->>>>>>> fa1027ca
+	return nil
 }
 
 // Processes the from clause of the select statement, storing the result of the analysis in the selectStmt given or
 // returning any error encountered.
-<<<<<<< HEAD
-func processFromClause(ctx context.Context, root *doltdb.RootValue, selectStmt *selectStatement, from sqlparser.TableExprs, query string) error {
-=======
-func processFromClause(root *doltdb.RootValue, selectStmt *SelectStatement, from sqlparser.TableExprs) error {
->>>>>>> fa1027ca
+func processFromClause(ctx context.Context, root *doltdb.RootValue, selectStmt *SelectStatement, from sqlparser.TableExprs) error {
 	for _, tableExpr := range from {
-		if err := processTableExpression(root, selectStmt, tableExpr); err != nil {
+		if err := processTableExpression(ctx, root, selectStmt, tableExpr); err != nil {
 			return err
 		}
 	}
@@ -235,7 +207,7 @@
 }
 
 // Processes the a single table expression from a from (or join) clause
-func processTableExpression(root *doltdb.RootValue, selectStmt *SelectStatement, expr sqlparser.TableExpr) error {
+func processTableExpression(ctx context.Context, root *doltdb.RootValue, selectStmt *SelectStatement, expr sqlparser.TableExpr) error {
 	switch te := expr.(type) {
 	case *sqlparser.AliasedTableExpr:
 		var tableName string
@@ -257,7 +229,7 @@
 		}
 		selectStmt.aliases.AddTableAlias(tableName, tableName)
 
-		selectStmt.inputSchemas[tableName] = mustGetSchema(root, tableName)
+		selectStmt.inputSchemas[tableName] = mustGetSchema(ctx, root, tableName)
 		selectStmt.inputTables = append(selectStmt.inputTables, tableName)
 
 	case *sqlparser.JoinTableExpr:
@@ -271,10 +243,10 @@
 		selectStmt.joins = append(selectStmt.joins, te)
 
 		// Join expressions can also define aliases, which we will fill in here recursively
-		if err := processTableExpression(root, selectStmt, te.LeftExpr); err != nil {
+		if err := processTableExpression(ctx, root, selectStmt, te.LeftExpr); err != nil {
 			return err
 		}
-		if err := processTableExpression(root, selectStmt, te.RightExpr); err != nil {
+		if err := processTableExpression(ctx, root, selectStmt, te.RightExpr); err != nil {
 			return err
 		}
 	case *sqlparser.ParenTableExpr:
@@ -286,24 +258,9 @@
 	return nil
 }
 
-<<<<<<< HEAD
-// Processes the select expression (columns to return from the query). Adds the results to the selectStatement given,
-// or returns an error if it cannot. All aliases must be established in the selectStatement.
-func processSelectedColumns(ctx context.Context, root *doltdb.RootValue, selectStmt *selectStatement, colSelections sqlparser.SelectExprs, query string) error {
-	var columns []string
-	for _, colSelection := range colSelections {
-		switch selectExpr := colSelection.(type) {
-		case *sqlparser.StarExpr:
-			// TODO: this only works for a single table
-			tableSch := mustGetSchema(ctx, root, selectStmt.tableNames[0])
-			tableSch.GetAllCols().Iter(func(tag uint64, col schema.Column) (stop bool) {
-				columns = append(columns, col.Name)
-				return false
-			})
-=======
 // Processes the select expression (columns to return from the query). Adds the results to the SelectStatement given,
 // or returns an error if it cannot. All table aliases must be established in the SelectStatement.
-func processSelectedColumns(root *doltdb.RootValue, selectStmt *SelectStatement, colSelections sqlparser.SelectExprs) error {
+func processSelectedColumns(ctx context.Context, root *doltdb.RootValue, selectStmt *SelectStatement, colSelections sqlparser.SelectExprs) error {
 	var columns []QualifiedColumn
 	for _, colSelection := range colSelections {
 		switch selectExpr := colSelection.(type) {
@@ -329,7 +286,6 @@
 					})
 				}
 			}
->>>>>>> fa1027ca
 		case *sqlparser.AliasedExpr:
 			switch colExpr := selectExpr.Expr.(type) {
 			case *sqlparser.ColName:
@@ -338,24 +294,14 @@
 				colName := colExpr.Name.String()
 				if !colExpr.Qualifier.IsEmpty() {
 					columnTableName := colExpr.Qualifier.Name.String()
-<<<<<<< HEAD
-					if tableName, ok := selectStmt.aliases.TablesByAlias[columnTableName]; ok {
+					var ok bool
+					if tableName, ok = selectStmt.aliases.TablesByAlias[columnTableName]; ok {
 						tableSch = mustGetSchema(ctx, root, tableName)
-=======
-					var ok bool
-					if tableName, ok = selectStmt.aliases.TablesByAlias[columnTableName]; ok{
-						tableSch = mustGetSchema(root, tableName)
->>>>>>> fa1027ca
 					} else {
 						return errFmt("Unknown table " + columnTableName)
 					}
 				} else {
-<<<<<<< HEAD
-					var err error
-					tableSch, err = findSchemaForColumn(ctx, root, colName, selectStmt.tableNames)
-=======
 					qc, err := resolveColumn(colName, selectStmt.inputSchemas, selectStmt.aliases)
->>>>>>> fa1027ca
 					if err != nil {
 						return err
 					}
@@ -378,62 +324,23 @@
 			}
 		case sqlparser.Nextval:
 			return errFmt("Next value is not supported: %v", nodeToString(selectExpr))
-	 	}
+		}
 	}
 
 	selectStmt.selectedCols = columns
 	return nil
 }
 
-<<<<<<< HEAD
-// Finds the schema that contains the column name given among the tables given. Returns an error if no schema contains
-// such a column name, or if multiple do. This method is only used for naked column names, not qualified ones. Assumes
-// that table names have already been verified to exist.
-func findSchemaForColumn(ctx context.Context, root *doltdb.RootValue, colName string, tableNames []string) (schema.Schema, error) {
-	schemas := make(map[string]schema.Schema)
-	for _, tableName := range tableNames {
-		schemas[tableName] = mustGetSchema(ctx, root, tableName)
-	}
-
-	var colSchema schema.Schema
-	for _, sch := range schemas {
-		if _, ok := sch.GetAllCols().GetByName(colName); ok {
-			if colSchema != nil {
-				return nil, errFmt("Ambiguous column: %v", colName)
-			}
-			colSchema = sch
-		}
-	}
-
-	if colSchema == nil {
-		return nil, errFmt("Unknown column '%v'", colName)
-	}
-
-	return colSchema, nil
-}
-
-=======
->>>>>>> fa1027ca
 // Gets the schema for the table name given. Will cause a panic if the table doesn't exist.
 func mustGetSchema(ctx context.Context, root *doltdb.RootValue, tableName string) schema.Schema {
 	tbl, _ := root.GetTable(ctx, tableName)
 	return tbl.GetSchema(ctx)
 }
 
-<<<<<<< HEAD
-// Processes the where clause by applying an appropriate filter fn to the selectStatement given. Returns an error if the
-// where clause can't be processed.
-func processWhereClause(ctx context.Context, root *doltdb.RootValue, selectStmt *selectStatement, s *sqlparser.Select) error {
-	// TODO: make work for more than 1 table
-	tableSch := mustGetSchema(ctx, root, selectStmt.tableNames[0])
-
-	filter, err := createFilterForWhere(s.Where, tableSch, selectStmt.aliases)
-=======
 // Fills in the result set filter function in selectStmt using the conditions in the where clause and the join.
 func createResultSetFilter(selectStmt *SelectStatement, s *sqlparser.Select, rss *resultset.ResultSetSchema) error {
 	var rowFilter rowFilterFn
 	whereFilter, err := createFilterForWhere(s.Where, selectStmt.inputSchemas, selectStmt.aliases, rss)
->>>>>>> fa1027ca
 	if err != nil {
 		return err
 	}
@@ -462,13 +369,7 @@
 
 // createPipeline constructs a pipeline to execute the statement and returns it. The constructed pipeline doesn't have
 // an output set, and must be supplied one before execution.
-<<<<<<< HEAD
-func createPipeline(ctx context.Context, root *doltdb.RootValue, statement *selectStatement) (*pipeline.Pipeline, schema.Schema, errhand.VerboseError) {
-	tbl, _ := root.GetTable(ctx, statement.tableNames[0])
-	tblSch := tbl.GetSchema(ctx)
-=======
-func createPipeline(root *doltdb.RootValue, s *sqlparser.Select, selectStmt *SelectStatement) (*pipeline.Pipeline, error) {
->>>>>>> fa1027ca
+func createPipeline(ctx context.Context, root *doltdb.RootValue, s *sqlparser.Select, selectStmt *SelectStatement) (*pipeline.Pipeline, error) {
 
 	if len(selectStmt.inputSchemas) == 1 {
 		var tableName string
@@ -485,12 +386,12 @@
 			return nil, err
 		}
 
-		return createSingleTablePipeline(root, selectStmt, tableName, true)
+		return createSingleTablePipeline(ctx, root, selectStmt, tableName, true)
 	}
 
 	pipelines := make(map[string]*singleTablePipelineResult)
 	for tableName := range selectStmt.inputSchemas {
-		p, err := createSingleTablePipeline(root, selectStmt, tableName, false)
+		p, err := createSingleTablePipeline(ctx, root, selectStmt, tableName, false)
 		if err != nil {
 			return nil, err
 		}
@@ -573,26 +474,17 @@
 }
 
 // Creates a pipeline to return results from a single table.
-func createSingleTablePipeline(root *doltdb.RootValue, statement *SelectStatement, tableName string, isTerminal bool) (*pipeline.Pipeline, error) {
+func createSingleTablePipeline(ctx context.Context, root *doltdb.RootValue, statement *SelectStatement, tableName string, isTerminal bool) (*pipeline.Pipeline, error) {
 	tblSch := statement.inputSchemas[tableName]
-	tbl, _ := root.GetTable(tableName)
-
-<<<<<<< HEAD
+	tbl, _ := root.GetTable(ctx, tableName)
+
 	rd := noms.NewNomsMapReader(ctx, tbl.GetRowData(ctx), tblSch)
 	rdProcFunc := pipeline.ProcFuncForReader(ctx, rd)
-
-	p := pipeline.NewPartialPipeline(rdProcFunc, transforms)
+	p := pipeline.NewPartialPipeline(rdProcFunc, &pipeline.TransformCollection{})
+	p.RunAfter(func() { rd.Close(ctx) })
+
+	selTrans := &selectTransform{nil, statement.filterFn, statement.limit, 0}
 	selTrans.noMoreCallback = func() { p.NoMore() }
-
-	p.RunAfter(func() { rd.Close(ctx) })
-=======
-	rd := noms.NewNomsMapReader(tbl.GetRowData(), tblSch)
-	rdProcFunc := pipeline.ProcFuncForReader(rd)
-	p := pipeline.NewPartialPipeline(rdProcFunc, &pipeline.TransformCollection{})
-	p.RunAfter(func() { rd.Close() })
-
-	selTrans := &selectTransform{nil, statement.filterFn, statement.limit, 0}
-	selTrans.noMoreCallback = func() {p.NoMore()}
 
 	if isTerminal {
 		p.AddStage(pipeline.NewNamedTransform("select", selTrans.limitAndFilter))
@@ -601,7 +493,6 @@
 
 	return p, nil
 }
->>>>>>> fa1027ca
 
 func createOutputSchemaMappingTransform(tableSch schema.Schema, rss *resultset.ResultSetSchema) pipeline.NamedTransform {
 	mapping := rss.Mapping(tableSch)
