--- conflicted
+++ resolved
@@ -6,11 +6,9 @@
 	"github.com/google/uuid"
 	"github.com/liquidata-inc/ld/dolt/go/libraries/doltcore/dtestutils"
 	"github.com/liquidata-inc/ld/dolt/go/libraries/doltcore/row"
-<<<<<<< HEAD
 	"github.com/liquidata-inc/ld/dolt/go/libraries/doltcore/sql/sqltestutil"
-=======
 	"github.com/liquidata-inc/ld/dolt/go/store/types"
->>>>>>> e07103c1
+
 	"github.com/stretchr/testify/assert"
 	"github.com/stretchr/testify/require"
 	"testing"
@@ -132,7 +130,6 @@
 		{
 			name:  "update reverse rating",
 			query: `update people set rating = -rating`,
-<<<<<<< HEAD
 			updatedRows:   []row.Row{
 				sqltestutil.MutateRow(sqltestutil.Homer, sqltestutil.RatingTag, -8.5),
 				sqltestutil.MutateRow(sqltestutil.Marge, sqltestutil.RatingTag, -8.0),
@@ -140,15 +137,6 @@
 				sqltestutil.MutateRow(sqltestutil.Lisa, sqltestutil.RatingTag, -10.0),
 				sqltestutil.MutateRow(sqltestutil.Moe, sqltestutil.RatingTag, -6.5),
 				sqltestutil.MutateRow(sqltestutil.Barney, sqltestutil.RatingTag, -4.0),
-=======
-			updatedRows: []row.Row{
-				mutateRow(homer, ratingTag, -8.5),
-				mutateRow(marge, ratingTag, -8.0),
-				mutateRow(bart, ratingTag, -9.0),
-				mutateRow(lisa, ratingTag, -10.0),
-				mutateRow(moe, ratingTag, -6.5),
-				mutateRow(barney, ratingTag, -4.0),
->>>>>>> e07103c1
 			},
 			expectedResult: UpdateResult{NumRowsUpdated: 6, NumRowsUnchanged: 0},
 		},
