--- conflicted
+++ resolved
@@ -49,11 +49,7 @@
 // SkipPreparedsCount is used by the "ci-check-repo CI workflow
 // as a reminder to consider prepareds when adding a new
 // enginetest suite.
-<<<<<<< HEAD
 const SkipPreparedsCount = 85
-=======
-const SkipPreparedsCount = 84
->>>>>>> a99ff815
 
 const skipPreparedFlag = "DOLT_SKIP_PREPARED_ENGINETESTS"
 
