--- conflicted
+++ resolved
@@ -17,6 +17,7 @@
 import (
 	"context"
 	"fmt"
+	"github.com/liquidata-inc/dolt/go/libraries/doltcore/schema"
 	"io"
 	"strings"
 	"sync"
@@ -31,7 +32,6 @@
 	"github.com/liquidata-inc/dolt/go/libraries/doltcore/doltdb"
 	"github.com/liquidata-inc/dolt/go/libraries/doltcore/env"
 	"github.com/liquidata-inc/dolt/go/libraries/doltcore/env/actions/commitwalk"
-	"github.com/liquidata-inc/dolt/go/libraries/doltcore/schema"
 	"github.com/liquidata-inc/dolt/go/libraries/doltcore/schema/alterschema"
 	dsql "github.com/liquidata-inc/dolt/go/libraries/doltcore/sql"
 	"github.com/liquidata-inc/dolt/go/store/hash"
@@ -491,11 +491,7 @@
 }
 
 // CreateTable creates a table with the name and schema given.
-<<<<<<< HEAD
-func (db *Database) CreateTable(ctx *sql.Context, tableName string, sch sql.Schema) error {
-=======
-func (db Database) CreateTable(ctx *sql.Context, tableName string, schema sql.Schema) error {
->>>>>>> 4fc39b51
+func (db Database) CreateTable(ctx *sql.Context, tableName string, sch sql.Schema) error {
 	if doltdb.HasDoltPrefix(tableName) {
 		return ErrReservedTableName.New(tableName)
 	}
@@ -519,11 +515,7 @@
 }
 
 // Unlike the exported version, createTable doesn't enforce any table name checks.
-<<<<<<< HEAD
-func (db *Database) createTable(ctx *sql.Context, tableName string, sch sql.Schema) error {
-	if exists, err := db.root.HasTable(ctx, tableName); err != nil {
-=======
-func (db Database) createTable(ctx *sql.Context, tableName string, schema sql.Schema) error {
+func (db Database) createTable(ctx *sql.Context, tableName string, sch sql.Schema) error {
 	root, err := db.GetRoot(ctx)
 
 	if err != nil {
@@ -531,19 +523,18 @@
 	}
 
 	if exists, err := root.HasTable(ctx, tableName); err != nil {
->>>>>>> 4fc39b51
 		return err
 	} else if exists {
 		return sql.ErrTableAlreadyExists.New(tableName)
 	}
 
-	doltSch, err := SqlSchemaToDoltSchema(ctx, db.root, tableName, sch)
+	doltSch, err := SqlSchemaToDoltSchema(ctx, db.defRoot, tableName, sch)
 	if err != nil {
 		return err
 	}
 
 	err = doltSch.GetAllCols().Iter(func(tag uint64, _ schema.Column) (stop bool, err error) {
-		found, tblName, err := db.root.HasTag(ctx, tag)
+		found, tblName, err := db.defRoot.HasTag(ctx, tag)
 		if err != nil {
 			return true, err
 		}
