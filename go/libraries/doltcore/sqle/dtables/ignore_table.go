--- conflicted
+++ resolved
@@ -179,10 +179,6 @@
 
 	iw.prevHash = &prevHash
 
-<<<<<<< HEAD
-	iw.workingSet = dbState.WorkingSet()
-=======
->>>>>>> a4a97d27
 	found, err := roots.Working.HasTable(ctx, doltdb.IgnoreTableName)
 
 	if err != nil {
