// Copyright 2019 Liquidata, Inc.
//
// Licensed under the Apache License, Version 2.0 (the "License");
// you may not use this file except in compliance with the License.
// You may obtain a copy of the License at
//
//     http://www.apache.org/licenses/LICENSE-2.0
//
// Unless required by applicable law or agreed to in writing, software
// distributed under the License is distributed on an "AS IS" BASIS,
// WITHOUT WARRANTIES OR CONDITIONS OF ANY KIND, either express or implied.
// See the License for the specific language governing permissions and
// limitations under the License.

package doltdb

import (
	"context"

	"github.com/liquidata-inc/dolt/go/store/hash"
	"github.com/liquidata-inc/dolt/go/store/types"
)

const (
	ddbRootStructName = "dolt_db_root"

	tablesKey = "tables"
)

// RootValue defines the structure used inside all Liquidata noms dbs
type RootValue struct {
	vrw     types.ValueReadWriter
	valueSt types.Struct
}

func NewRootValue(ctx context.Context, vrw types.ValueReadWriter, tables map[string]hash.Hash) (*RootValue, error) {
	values := make([]types.Value, 2*len(tables))

	index := 0
	for k, v := range tables {
		values[index] = types.String(k)
		valForHash, err := vrw.ReadValue(ctx, v)

		if err != nil {
			return nil, err
		}

		if valForHash == nil {
			return nil, ErrHashNotFound
		}

		values[index+1], err = types.NewRef(valForHash, vrw.Format())

		if err != nil {
			return nil, err
		}

		index += 2
	}

	tblMap, err := types.NewMap(ctx, vrw, values...)

	if err != nil {
		return nil, err
	}

	return newRootFromTblMap(vrw, tblMap)
}

func newRootValue(vrw types.ValueReadWriter, st types.Struct) *RootValue {
	return &RootValue{vrw, st}
}

func emptyRootValue(ctx context.Context, vrw types.ValueReadWriter) (*RootValue, error) {
	m, err := types.NewMap(ctx, vrw)

	if err != nil {
		return nil, err
	}

	return newRootFromTblMap(vrw, m)
}

func newRootFromTblMap(vrw types.ValueReadWriter, tblMap types.Map) (*RootValue, error) {
	sd := types.StructData{
		tablesKey: tblMap,
	}

	st, err := types.NewStruct(vrw.Format(), ddbRootStructName, sd)

	if err != nil {
		return nil, err
	}

	return newRootValue(vrw, st), err
}

func (root *RootValue) VRW() types.ValueReadWriter {
	return root.vrw
}

func (root *RootValue) HasTable(ctx context.Context, tName string) (bool, error) {
	val, found, err := root.valueSt.MaybeGet(tablesKey)

	if err != nil {
		return false, err
	}

	if !found {
		return false, nil
	}

	tableMap := val.(types.Map)
	return tableMap.Has(ctx, types.String(tName))
}

func (root *RootValue) getTableSt(ctx context.Context, tName string) (*types.Struct, bool, error) {
	tableMap, err := root.getTableMap()

	if err != nil {
		return nil, false, err
	}

	tVal, found, err := tableMap.MaybeGet(ctx, types.String(tName))

	if tVal == nil || !found {
		return nil, false, nil
	}

	tValRef := tVal.(types.Ref)
	val, err := tValRef.TargetValue(ctx, root.vrw)

	if err != nil {
		return nil, false, err
	}

	tableStruct := val.(types.Struct)
	return &tableStruct, true, nil
}

func (root *RootValue) GetTableHash(ctx context.Context, tName string) (hash.Hash, bool, error) {
	tableMap, err := root.getTableMap()

	if err != nil {
		return hash.Hash{}, false, err
	}

	tVal, found, err := tableMap.MaybeGet(ctx, types.String(tName))

	if tVal == nil || !found {
		return hash.Hash{}, false, nil
	}

	tValRef := tVal.(types.Ref)
	return tValRef.TargetHash(), true, nil
}

// GetTable will retrieve a table by name
func (root *RootValue) GetTable(ctx context.Context, tName string) (*Table, bool, error) {
	if st, ok, err := root.getTableSt(ctx, tName); err != nil {
		return nil, false, err
	} else if ok {
		return &Table{root.vrw, *st}, true, nil
	}

	return nil, false, nil
}

// GetTableNames retrieves the lists of all tables for a RootValue
func (root *RootValue) GetTableNames(ctx context.Context) ([]string, error) {
	tableMap, err := root.getTableMap()

	if err != nil {
		return nil, err
	}

	numTables := int(tableMap.Len())
	names := make([]string, 0, numTables)

	err = tableMap.Iter(ctx, func(key, _ types.Value) (stop bool, err error) {
		names = append(names, string(key.(types.String)))
		return false, nil
	})

	if err != nil {
		return nil, err
	}

	return names, nil
}

func (root *RootValue) getTableMap() (types.Map, error) {
	val, found, err := root.valueSt.MaybeGet(tablesKey)

	if err != nil {
		return types.EmptyMap, err
	}

	if !found || val == nil {
		return types.EmptyMap, err
	}

	tableMap := val.(types.Map)
	return tableMap, err
}

func (root *RootValue) TablesInConflict(ctx context.Context) ([]string, error) {
	tableMap, err := root.getTableMap()

	if err != nil {
		return nil, err
	}

	numTables := int(tableMap.Len())
	names := make([]string, 0, numTables)

	err = tableMap.Iter(ctx, func(key, tblRefVal types.Value) (stop bool, err error) {
		tblVal, err := tblRefVal.(types.Ref).TargetValue(ctx, root.vrw)

		if err != nil {
			return false, err
		}

		tblSt := tblVal.(types.Struct)
		tbl := &Table{root.vrw, tblSt}
		if has, err := tbl.HasConflicts(); err != nil {
			return false, err
		} else if has {
			names = append(names, string(key.(types.String)))
		}

		return false, nil
	})

	if err != nil {
		return nil, err
	}

	return names, nil
}

func (root *RootValue) HasConflicts(ctx context.Context) (bool, error) {
	cnfTbls, err := root.TablesInConflict(ctx)

	if err != nil {
		return false, err
	}

	return len(cnfTbls) > 0, nil
}

// PutTable inserts a table by name into the map of tables. If a table already exists with that name it will be replaced
func (root *RootValue) PutTable(ctx context.Context, tName string, table *Table) (*RootValue, error) {
	return PutTable(ctx, root, root.VRW(), tName, table)
}

// PutTable inserts a table by name into the map of tables. If a table already exists with that name it will be replaced
func PutTable(ctx context.Context, root *RootValue, vrw types.ValueReadWriter, tName string, table *Table) (*RootValue, error) {
	if !IsValidTableName(tName) {
		panic("Don't attempt to put a table with a name that fails the IsValidTableName check")
	}

	rootValSt := root.valueSt
	tableRef, err := writeValAndGetRef(ctx, vrw, table.tableStruct)

	if err != nil {
		return nil, err
	}

	tableMap, err := root.getTableMap()

	if err != nil {
		return nil, err
	}

	tMapEditor := tableMap.Edit()
	tMapEditor = tMapEditor.Set(types.String(tName), tableRef)

	m, err := tMapEditor.Map(ctx)

	if err != nil {
		return nil, err
	}

	rootValSt, err = rootValSt.Set(tablesKey, m)

	if err != nil {
		return nil, err
	}

	return newRootValue(root.vrw, rootValSt), nil
}

// HashOf gets the hash of the root value
func (root *RootValue) HashOf() (hash.Hash, error) {
	return root.valueSt.Hash(root.vrw.Format())
}

// TableDiff returns the slices of tables added, modified, and removed when compared with another root value.  Tables
// In this instance that are not in the other instance are considered added, and tables in the other instance and not
// this instance are considered removed.
<<<<<<< HEAD
// TODO: is this logic duplicitous of doltcore/diff ?
=======
// TODO: is this logic redundant of doltcore/diff ?
>>>>>>> bf1a958a
func (root *RootValue) TableDiff(ctx context.Context, other *RootValue) (added, modified, removed []string, err error) {
	added = []string{}
	modified = []string{}
	removed = []string{}

	tableMap, err := root.getTableMap()

	if err != nil {
		return nil, nil, nil, err
	}

	otherMap, err := other.getTableMap()

	if err != nil {
		return nil, nil, nil, err
	}

	itr1, err := tableMap.Iterator(ctx)

	if err != nil {
		return nil, nil, nil, err
	}

	itr2, err := otherMap.Iterator(ctx)

	if err != nil {
		return nil, nil, nil, err
	}

	pk1, val1, err := itr1.Next(ctx)

	if err != nil {
		return nil, nil, nil, err
	}

	pk2, val2, err := itr2.Next(ctx)

	if err != nil {
		return nil, nil, nil, err
	}

	for pk1 != nil || pk2 != nil {
		if pk1 == nil || pk2 == nil || !pk1.Equals(pk2) {
			var pk2IsNilOrGreater bool
			if pk1 == nil {
				pk2IsNilOrGreater = false
			} else {
				pk2IsNilOrGreater = pk2 == nil

				if !pk2IsNilOrGreater {
					pk2IsNilOrGreater, err = pk1.Less(root.vrw.Format(), pk2)

					if err != nil {
						return nil, nil, nil, err
					}
				}
			}

			if pk2IsNilOrGreater {
				added = append(added, string(pk1.(types.String)))
				pk1, val1, err = itr1.Next(ctx)

				if err != nil {
					return nil, nil, nil, err
				}
			} else {
				removed = append(removed, string(pk2.(types.String)))
				pk2, val2, err = itr2.Next(ctx)

				if err != nil {
					return nil, nil, nil, err
				}
			}
		} else {
			//tblSt1 := val1.(types.Ref).TargetValue(root.vrw)
			//tblSt2 := val2.(types.Ref).TargetValue(root.vrw)
			//tbl1 := Table{root.vrw, tblSt1.(types.Struct)}
			//tbl2 := Table{root.vrw, tblSt2.(types.Struct)}

			if !val1.Equals(val2) {
				modified = append(modified, string(pk1.(types.String)))
			}

			pk1, val1, err = itr1.Next(ctx)

			if err != nil {
				return nil, nil, nil, err
			}

			pk2, val2, err = itr2.Next(ctx)

			if err != nil {
				return nil, nil, nil, err
			}
		}
	}

	return added, modified, removed, nil
}

func (root *RootValue) UpdateTablesFromOther(ctx context.Context, tblNames []string, other *RootValue) (*RootValue, error) {
	tableMap, err := root.getTableMap()

	if err != nil {
		return nil, err
	}

	otherMap, err := other.getTableMap()

	if err != nil {
		return nil, err
	}

	me := tableMap.Edit()
	for _, tblName := range tblNames {
		key := types.String(tblName)
		if val, ok, err := otherMap.MaybeGet(ctx, key); err != nil {
			return nil, err
		} else if ok {
			me = me.Set(key, val)
		} else if _, ok, err := tableMap.MaybeGet(ctx, key); err != nil {
			return nil, err
		} else if ok {
			me = me.Remove(key)
		}
	}

	m, err := me.Map(ctx)

	if err != nil {
		return nil, err
	}

	rootValSt, err := root.valueSt.Set(tablesKey, m)

	if err != nil {
		return nil, err
	}

	return newRootValue(root.vrw, rootValSt), nil
}

func (root *RootValue) RemoveTables(ctx context.Context, tables ...string) (*RootValue, error) {
	tableMap, err := root.getTableMap()

	if err != nil {
		return nil, err
	}

	me := tableMap.Edit()
	for _, tbl := range tables {
		key := types.String(tbl)

		if has, err := tableMap.Has(ctx, key); err != nil {
			return nil, err
		} else if has {
			me = me.Remove(key)
		} else {
			return nil, ErrTableNotFound
		}
	}

	m, err := me.Map(ctx)

	if err != nil {
		return nil, err
	}

	rootValSt, err := root.valueSt.Set(tablesKey, m)

	if err != nil {
		return nil, err
	}

	return newRootValue(root.vrw, rootValSt), nil
}<|MERGE_RESOLUTION|>--- conflicted
+++ resolved
@@ -299,11 +299,7 @@
 // TableDiff returns the slices of tables added, modified, and removed when compared with another root value.  Tables
 // In this instance that are not in the other instance are considered added, and tables in the other instance and not
 // this instance are considered removed.
-<<<<<<< HEAD
-// TODO: is this logic duplicitous of doltcore/diff ?
-=======
 // TODO: is this logic redundant of doltcore/diff ?
->>>>>>> bf1a958a
 func (root *RootValue) TableDiff(ctx context.Context, other *RootValue) (added, modified, removed []string, err error) {
 	added = []string{}
 	modified = []string{}
