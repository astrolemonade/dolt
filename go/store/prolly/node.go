// Copyright 2021 Dolthub, Inc.
//
// Licensed under the Apache License, Version 2.0 (the "License");
// you may not use this file except in compliance with the License.
// You may obtain a copy of the License at
//
//     http://www.apache.org/licenses/LICENSE-2.0
//
// Unless required by applicable law or agreed to in writing, software
// distributed under the License is distributed on an "AS IS" BASIS,
// WITHOUT WARRANTIES OR CONDITIONS OF ANY KIND, either express or implied.
// See the License for the specific language governing permissions and
// limitations under the License.

package prolly

import (
<<<<<<< HEAD
	"context"
=======
	"encoding/hex"
	"io"
>>>>>>> 81d3f6e3
	"math"

	fb "github.com/google/flatbuffers/go"

	"github.com/dolthub/dolt/go/gen/fb/serial"
	"github.com/dolthub/dolt/go/store/hash"
	"github.com/dolthub/dolt/go/store/val"
)

const (
	maxVectorOffset = uint64(math.MaxUint16)
	refSize         = hash.ByteLen

	// These constants are mirrored from serial.TupleMap.KeyOffsetsLength()
	// and serial.TupleMap.ValueOffsetsLength() respectively.
	// They are only as stable as the flatbuffers schemas that define them.
	keyOffsetsVOffset   = 6
	valueOffsetsVOffset = 10
)

type Node struct {
	keys, values val.SlicedBuffer
	buf          serial.TupleMap
	count        uint16
}

<<<<<<< HEAD
type AddressCb func(ctx context.Context, addr hash.Hash) error

func WalkAddresses(ctx context.Context, nd Node, ns NodeStore, cb AddressCb) error {
	if nd.leafNode() {
		// todo(andy): ref'd values
		return nil
	}

	for i := 0; i < int(nd.count); i++ {
		addr := nd.getRef(i)

		if err := cb(ctx, addr); err != nil {
			return err
		}

		child, err := ns.Read(ctx, addr)
		if err != nil {
			return err
		}

		if err := WalkAddresses(ctx, child, ns, cb); err != nil {
			return err
		}
	}
	return nil
}

type NodeCb func(ctx context.Context, nd Node) error

func WalkNodes(ctx context.Context, nd Node, ns NodeStore, cb NodeCb) error {
	if err := cb(ctx, nd); err != nil {
		return err
	}
	if nd.leafNode() {
		// todo(andy): walk ref'd values?
		return nil
	}

	for i := 0; i < int(nd.count); i++ {
		child, err := ns.Read(ctx, nd.getRef(i))
		if err != nil {
			return err
		}
		if err := WalkNodes(ctx, child, ns, cb); err != nil {
			return err
		}
	}
	return nil
}

func mapNodeFromBytes(bb []byte) Node {
=======
func MapNodeFromBytes(bb []byte) Node {
>>>>>>> 81d3f6e3
	buf := serial.GetRootAsTupleMap(bb, 0)
	return mapNodeFromFlatbuffer(*buf)
}

func mapNodeFromFlatbuffer(buf serial.TupleMap) Node {
	keys := val.SlicedBuffer{
		Buf:  buf.KeyTuplesBytes(),
		Offs: getKeyOffsetsVector(buf),
	}
	values := val.SlicedBuffer{
		Buf:  buf.ValueTuplesBytes(),
		Offs: getValueOffsetsVector(buf),
	}

	count := buf.KeyOffsetsLength() + 1
	if len(keys.Buf) == 0 {
		count = 0
	}

	return Node{
		keys:   keys,
		values: values,
		count:  uint16(count),
		buf:    buf,
	}
}

func (nd Node) hashOf() hash.Hash {
	return hash.Of(nd.bytes())
}

// getKey returns the |ith| key of this node
func (nd Node) getKey(i int) nodeItem {
	return nd.keys.GetSlice(i)
}

// getValue returns the |ith| value of this node. Only valid for leaf nodes.
func (nd Node) getValue(i int) nodeItem {
	if nd.leafNode() {
		return nd.values.GetSlice(i)
	} else {
		r := nd.getRef(i)
		return r[:]
	}
}

// size returns the number of keys in this node
func (nd Node) size() int {
	return nd.keys.Len()
}

// getRef returns the |ith| ref in this node. Only valid for internal nodes.
func (nd Node) getRef(i int) hash.Hash {
	refs := nd.buf.RefArrayBytes()
	start, stop := i*refSize, (i+1)*refSize
	return hash.New(refs[start:stop])
}

func (nd Node) treeCount() int {
	return int(nd.buf.TreeCount())
}

func (nd Node) getSubtreeCounts() subtreeCounts {
	buf := nd.buf.RefCardinalitiesBytes()
	return readSubtreeCounts(int(nd.count), buf)
}

// level returns the tree level for this node
func (nd Node) level() int {
	return int(nd.buf.TreeLevel())
}

// leafNode returns whether this node is a leaf
func (nd Node) leafNode() bool {
	return nd.level() == 0
}

func (nd Node) empty() bool {
	return nd.bytes() == nil || nd.count == 0
}

func (nd Node) bytes() []byte {
	return nd.buf.Table().Bytes
}

func (nd Node) size() int {
	return len(nd.bytes())
}

func getKeyOffsetsVector(buf serial.TupleMap) []byte {
	sz := buf.KeyOffsetsLength() * 2
	tab := buf.Table()
	vec := tab.Offset(keyOffsetsVOffset)
	start := int(tab.Vector(fb.UOffsetT(vec)))
	stop := start + sz

	return tab.Bytes[start:stop]
}

func getValueOffsetsVector(buf serial.TupleMap) []byte {
	sz := buf.ValueOffsetsLength() * 2
	tab := buf.Table()
	vec := tab.Offset(valueOffsetsVOffset)
	start := int(tab.Vector(fb.UOffsetT(vec)))
	stop := start + sz

	return tab.Bytes[start:stop]
}

// OutputProllyNode writes the node given to the writer given in a semi-human-readable format, where values are still
// displayed in hex-encoded byte strings, but are delineated into their fields. All nodes have keys displayed in this
// manner. Interior nodes have their child hash references spelled out, leaf nodes have value tuples delineated like
// the keys
func OutputProllyNode(w io.Writer, node Node) error {
	w.Write([]byte("["))
	for i := 0; i < node.size(); i++ {
		k := node.getKey(i)
		kt := val.Tuple(k)

		w.Write([]byte("\n    { key: "))
		for j := 0; j < kt.Count(); j++ {
			if j > 0 {
				w.Write([]byte(", "))
			}
			w.Write([]byte(hex.EncodeToString(kt.GetField(j))))
		}

		if node.leafNode() {
			v := node.getValue(i)
			vt := val.Tuple(v)

			w.Write([]byte(" value: "))
			for j := 0; j < vt.Count(); j++ {
				if j > 0 {
					w.Write([]byte(", "))
				}
				w.Write([]byte(hex.EncodeToString(vt.GetField(j))))
			}

			w.Write([]byte(" }"))
		} else {
			ref := node.getRef(i)

			w.Write([]byte(" ref: #"))
			w.Write([]byte(ref.String()))
			w.Write([]byte(" }"))
		}
	}

	w.Write([]byte("\n]\n"))
	return nil
}<|MERGE_RESOLUTION|>--- conflicted
+++ resolved
@@ -15,12 +15,9 @@
 package prolly
 
 import (
-<<<<<<< HEAD
 	"context"
-=======
 	"encoding/hex"
 	"io"
->>>>>>> 81d3f6e3
 	"math"
 
 	fb "github.com/google/flatbuffers/go"
@@ -47,7 +44,6 @@
 	count        uint16
 }
 
-<<<<<<< HEAD
 type AddressCb func(ctx context.Context, addr hash.Hash) error
 
 func WalkAddresses(ctx context.Context, nd Node, ns NodeStore, cb AddressCb) error {
@@ -98,10 +94,7 @@
 	return nil
 }
 
-func mapNodeFromBytes(bb []byte) Node {
-=======
 func MapNodeFromBytes(bb []byte) Node {
->>>>>>> 81d3f6e3
 	buf := serial.GetRootAsTupleMap(bb, 0)
 	return mapNodeFromFlatbuffer(*buf)
 }
@@ -148,11 +141,6 @@
 	}
 }
 
-// size returns the number of keys in this node
-func (nd Node) size() int {
-	return nd.keys.Len()
-}
-
 // getRef returns the |ith| ref in this node. Only valid for internal nodes.
 func (nd Node) getRef(i int) hash.Hash {
 	refs := nd.buf.RefArrayBytes()
@@ -217,7 +205,7 @@
 // the keys
 func OutputProllyNode(w io.Writer, node Node) error {
 	w.Write([]byte("["))
-	for i := 0; i < node.size(); i++ {
+	for i := 0; i < int(node.count); i++ {
 		k := node.getKey(i)
 		kt := val.Tuple(k)
 
